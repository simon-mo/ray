#!/usr/bin/env bash

# This script build docker images for autoscaler.
# For now, we only build python3.6 images.
set -e
set -x

SCRIPT_DIR=$(cd "$(dirname "${BASH_SOURCE:-$0}")"; pwd)
ROOT_DIR=$(cd "$SCRIPT_DIR"/../../; pwd)
DOCKER_USERNAME="raytravisbot"

docker_push() {
    if [[ "$TRAVIS_PULL_REQUEST" == "false" ]]; then
        docker push $@
    else
        echo "Skipping docker push because it's in PR environment."
    fi
}

# We will only build and push when we are building branch build.
if [[ "$TRAVIS" == "true" ]]; then

    if [[ "$TRAVIS_PULL_REQUEST" == "false" ]]; then
        echo "$DOCKER_PASSWORD" | docker login -u "$DOCKER_USERNAME" --password-stdin
    else
        if [[ "$RAY_CI_DOCKER_AFFECTED" == "0" ]]; then
            echo "Skipping docker build in PR build because dockerfile didn't change."
            exit 0
        fi
    fi

    wheel="$(basename "$ROOT_DIR"/.whl/*cp37m-manylinux*)"
    commit_sha=$(echo "$TRAVIS_COMMIT" | head -c 6)
    cp -r "$ROOT_DIR"/.whl "$ROOT_DIR"/docker/autoscaler/.whl
    cp $ROOT_DIR/python/requirements.txt $ROOT_DIR/docker/autoscaler/requirements.txt
    cp $ROOT_DIR/python/requirements_autoscaler.txt $ROOT_DIR/docker/autoscaler/requirements_autoscaler.txt

    docker build -t rayproject/base-deps docker/base-deps

    docker build \
        --build-arg WHEEL_PATH=".whl/$wheel" \
        --build-arg WHEEL_NAME="$wheel" \
        -t rayproject/ray \
        "$ROOT_DIR"/docker/ray

    docker build
        -t rayproject/autoscaler:"$commit_sha" \
        "$ROOT_DIR"/docker/autoscaler

<<<<<<< HEAD
    docker tag rayproject/base-deps rayproject/base-deps:"$commit_sha"
    docker_push rayproject/base-deps:"$commit_sha"
    docker_push rayproject/autoscaler:"$commit_sha"
=======
    docker tag rayproject/base-deps rayproject/base-deps:"$commit_sha" 
    docker tag rayproject/ray rayproject/ray:"$commit_sha" 
    docker push rayproject/base-deps:"$commit_sha"
    docker push rayproject/ray:"$commit_sha"
    docker push rayproject/autoscaler:"$commit_sha"
>>>>>>> 41477e91


    # We have a branch build, e.g. release/v0.7.0
    if [[ "$TRAVIS_BRANCH" != "master" ]]; then
       # Replace / in branch name to - so it is legal tag name
       normalized_branch_name=$(echo "$TRAVIS_BRANCH" | sed -e "s/\//-/")
       docker tag rayproject/autoscaler:"$commit_sha" rayproject/autoscaler:"$normalized_branch_name"
       docker tag rayproject/ray:"$commit_sha" rayproject/ray:"$normalized_branch_name"
       docker tag rayproject/base-deps:"$commit_sha" rayproject/base-deps:"$normalized_branch_name"
<<<<<<< HEAD
       docker_push rayproject/autoscaler:"$normalized_branch_name"
       docker_push rayproject/base-deps:"$normalized_branch_name"
=======
       docker push rayproject/autoscaler:"$normalized_branch_name"
       docker push rayproject/ray:"$normalized_branch_name"
       docker push rayproject/base-deps:"$normalized_branch_name"
>>>>>>> 41477e91
    else
       docker tag rayproject/autoscaler:"$commit_sha" rayproject/autoscaler:latest
       docker tag rayproject/ray:"$commit_sha" rayproject/ray:latest
       docker tag rayproject/base-deps:"$commit_sha" rayproject/base-deps:latest
<<<<<<< HEAD
       docker_push rayproject/autoscaler:latest
       docker_push rayproject/base-deps:latest
=======
       docker push rayproject/autoscaler:latest
       docker push rayproject/ray:latest
       docker push rayproject/base-deps:latest
>>>>>>> 41477e91
    fi
fi
<|MERGE_RESOLUTION|>--- conflicted
+++ resolved
@@ -47,17 +47,11 @@
         -t rayproject/autoscaler:"$commit_sha" \
         "$ROOT_DIR"/docker/autoscaler
 
-<<<<<<< HEAD
-    docker tag rayproject/base-deps rayproject/base-deps:"$commit_sha"
-    docker_push rayproject/base-deps:"$commit_sha"
-    docker_push rayproject/autoscaler:"$commit_sha"
-=======
     docker tag rayproject/base-deps rayproject/base-deps:"$commit_sha" 
     docker tag rayproject/ray rayproject/ray:"$commit_sha" 
-    docker push rayproject/base-deps:"$commit_sha"
-    docker push rayproject/ray:"$commit_sha"
-    docker push rayproject/autoscaler:"$commit_sha"
->>>>>>> 41477e91
+    docker_push rayproject/base-deps:"$commit_sha"
+    docker_push rayproject/ray:"$commit_sha"
+    docker_push rayproject/autoscaler:"$commit_sha"
 
 
     # We have a branch build, e.g. release/v0.7.0
@@ -67,25 +61,15 @@
        docker tag rayproject/autoscaler:"$commit_sha" rayproject/autoscaler:"$normalized_branch_name"
        docker tag rayproject/ray:"$commit_sha" rayproject/ray:"$normalized_branch_name"
        docker tag rayproject/base-deps:"$commit_sha" rayproject/base-deps:"$normalized_branch_name"
-<<<<<<< HEAD
        docker_push rayproject/autoscaler:"$normalized_branch_name"
+       docker_push rayproject/ray:"$normalized_branch_name"
        docker_push rayproject/base-deps:"$normalized_branch_name"
-=======
-       docker push rayproject/autoscaler:"$normalized_branch_name"
-       docker push rayproject/ray:"$normalized_branch_name"
-       docker push rayproject/base-deps:"$normalized_branch_name"
->>>>>>> 41477e91
     else
        docker tag rayproject/autoscaler:"$commit_sha" rayproject/autoscaler:latest
        docker tag rayproject/ray:"$commit_sha" rayproject/ray:latest
        docker tag rayproject/base-deps:"$commit_sha" rayproject/base-deps:latest
-<<<<<<< HEAD
        docker_push rayproject/autoscaler:latest
+       docker_push rayproject/ray:latest
        docker_push rayproject/base-deps:latest
-=======
-       docker push rayproject/autoscaler:latest
-       docker push rayproject/ray:latest
-       docker push rayproject/base-deps:latest
->>>>>>> 41477e91
     fi
 fi
