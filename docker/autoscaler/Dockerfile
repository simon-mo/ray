--- conflicted
+++ resolved
@@ -11,20 +11,9 @@
     && apt-get clean 
 
 # We have to uninstall wrapt this way for Tensorflow compatibility
-<<<<<<< HEAD
 COPY requirements.txt ./
 COPY requirements_autoscaler.txt ./
-COPY $WHEEL_PATH $WHEEL_NAME
 
 RUN $HOME/anaconda3/bin/pip --no-cache-dir install -r requirements.txt \ 
     && $HOME/anaconda3/bin/pip --no-cache-dir install -r requirements_autoscaler.txt \
-    && $HOME/anaconda3/bin/pip --no-cache-dir install $WHEEL_NAME[all]
-
-# For Click
-ENV LC_ALL=C.UTF-8
-ENV LANG=C.UTF-8
-=======
-COPY requirements.txt .
-
-RUN $HOME/anaconda3/bin/pip --no-cache-dir install -r requirements.txt && rm requirements.txt
->>>>>>> 41477e91
+    && rm requirements.txt && requirements_autoscaler.txt
