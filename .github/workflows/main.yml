--- conflicted
+++ resolved
@@ -86,12 +86,7 @@
         . ./ci/travis/build-helper.sh prep_build_env
         bazel --batch build \
           --keep_going \
-<<<<<<< HEAD
-          --show_progress_rate_limit=5 \
-          --show_task_finish \
-          --show_timestamps \
-          --verbose_failures \
-          "//:ray_pkg"
+          "//:ray_pkg"  # TODO(mehrdadn): Should be "//:*", but we get a linking error with _streaming.so
   jenkins:
     name: tune integration
     runs-on: ubuntu-latest
@@ -103,7 +98,4 @@
       - name: Run Jenkins
         continue-on-error: false
         shell: bash
-        run: BOOST_ROOT=/opt/rise/boost HOME=$(pwd) ./ci/jenkins_tests/run_multi_node_tests.sh
-=======
-          "//:ray_pkg"  # TODO(mehrdadn): Should be "//:*", but we get a linking error with _streaming.so
->>>>>>> cc0490b5
+        run: HOME=$(pwd) ./ci/jenkins_tests/run_multi_node_tests.sh