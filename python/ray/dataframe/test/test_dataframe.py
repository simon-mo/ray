from __future__ import absolute_import
from __future__ import division
from __future__ import print_function

import pytest
import numpy as np
import pandas as pd
import ray
import ray.dataframe as rdf


@pytest.fixture
def ray_df_equals_pandas(ray_df, pandas_df):
    return rdf.to_pandas(ray_df).sort_index().equals(pandas_df.sort_index())


@pytest.fixture
def test_roundtrip(ray_df, pandas_df):
    assert(ray_df_equals_pandas(ray_df, pandas_df))


@pytest.fixture
def test_index(ray_df, pandas_df):
    assert(ray_df.index.equals(pandas_df.index))
    ray_df_cp = ray_df.copy()
    pandas_df_cp = pandas_df.copy()

    ray_df_cp.index = [str(i) for i in ray_df_cp.index]
    pandas_df_cp.index = [str(i) for i in pandas_df_cp.index]
    assert(ray_df_cp.index.sort_values().equals(pandas_df_cp.index))


@pytest.fixture
def test_size(ray_df, pandas_df):
    assert(ray_df.size == pandas_df.size)


@pytest.fixture
def test_ndim(ray_df, pandas_df):
    assert(ray_df.ndim == pandas_df.ndim)


@pytest.fixture
def test_ftypes(ray_df, pandas_df):
    assert(ray_df.ftypes.equals(pandas_df.ftypes))


@pytest.fixture
def test_values(ray_df, pandas_df):
    np.testing.assert_equal(ray_df.values, pandas_df.values)


@pytest.fixture
def test_axes(ray_df, pandas_df):
    for ray_axis, pd_axis in zip(ray_df.axes, pandas_df.axes):
        assert (np.array_equal(ray_axis, pd_axis))


@pytest.fixture
def test_shape(ray_df, pandas_df):
    assert(ray_df.shape == pandas_df.shape)


@pytest.fixture
def test_add_prefix(ray_df, pandas_df):
    test_prefix = "TEST"
    new_ray_df = ray_df.add_prefix(test_prefix)
    new_pandas_df = pandas_df.add_prefix(test_prefix)
    assert(new_ray_df.columns.equals(new_pandas_df.columns))


@pytest.fixture
def test_add_suffix(ray_df, pandas_df):
    test_suffix = "TEST"
    new_ray_df = ray_df.add_suffix(test_suffix)
    new_pandas_df = pandas_df.add_suffix(test_suffix)

    assert(new_ray_df.columns.equals(new_pandas_df.columns))


@pytest.fixture
def test_applymap(ray_df, pandas_df, testfunc):
    new_ray_df = ray_df.applymap(testfunc)
    new_pandas_df = pandas_df.applymap(testfunc)

    assert(ray_df_equals_pandas(new_ray_df, new_pandas_df))


@pytest.fixture
def test_copy(ray_df):
    new_ray_df = ray_df.copy()

    assert(new_ray_df is not ray_df)
    assert(new_ray_df._df == ray_df._df)


@pytest.fixture
def test_sum(ray_df, pandas_df):
    assert(ray_df_equals_pandas(ray_df.sum(), pandas_df.sum()))


@pytest.fixture
def test_abs(ray_df, pandas_df):
    assert(ray_df_equals_pandas(ray_df.abs(), pandas_df.abs()))


@pytest.fixture
def test_keys(ray_df, pandas_df):
    assert(ray_df.keys().equals(pandas_df.keys()))


@pytest.fixture
def test_transpose(ray_df, pandas_df):
    assert(ray_df_equals_pandas(ray_df.T, pandas_df.T))
    assert(ray_df_equals_pandas(ray_df.transpose(), pandas_df.transpose()))


@pytest.fixture
def test_get(ray_df, pandas_df, key):
    assert(ray_df.get(key).equals(pandas_df.get(key)))
    assert ray_df.get(
        key, default='default').equals(
            pandas_df.get(key, default='default'))


@pytest.fixture
def test_get_dtype_counts(ray_df, pandas_df):
    assert(ray_df.get_dtype_counts().equals(pandas_df.get_dtype_counts()))


@pytest.fixture
def test_get_ftype_counts(ray_df, pandas_df):
    assert(ray_df.get_ftype_counts().equals(pandas_df.get_ftype_counts()))


@pytest.fixture
def create_test_dataframe():
    df = pd.DataFrame({'col1': [0, 1, 2, 3],
                       'col2': [4, 5, 6, 7],
                       'col3': [8, 9, 10, 11],
                       'col4': [12, 13, 14, 15],
                       'col5': [0, 0, 0, 0]})

    return rdf.from_pandas(df, 2)


def test_int_dataframe():
    ray.init()

    pandas_df = pd.DataFrame({'col1': [0, 1, 2, 3],
                              'col2': [4, 5, 6, 7],
                              'col3': [8, 9, 10, 11],
                              'col4': [12, 13, 14, 15],
                              'col5': [0, 0, 0, 0]})
    ray_df = rdf.from_pandas(pandas_df, 2)

    testfuncs = [lambda x: x + 1,
                 lambda x: str(x),
                 lambda x: x * x,
                 lambda x: x,
                 lambda x: False]

    query_funcs = ['col1 < col2', 'col3 > col4', 'col1 == col2',
                   '(col2 > col1) and (col1 < col3)']

    keys = ['col1',
            'col2',
            'col3',
            'col4']

    test_roundtrip(ray_df, pandas_df)
    test_index(ray_df, pandas_df)
    test_size(ray_df, pandas_df)
    test_ndim(ray_df, pandas_df)
    test_ftypes(ray_df, pandas_df)
    test_values(ray_df, pandas_df)
    test_axes(ray_df, pandas_df)
    test_shape(ray_df, pandas_df)
    test_add_prefix(ray_df, pandas_df)
    test_add_suffix(ray_df, pandas_df)

    for testfunc in testfuncs:
        test_applymap(ray_df, pandas_df, testfunc)

    test_copy(ray_df)
    test_sum(ray_df, pandas_df)
    test_abs(ray_df, pandas_df)
    test_keys(ray_df, pandas_df)
    test_transpose(ray_df, pandas_df)
    test_round(ray_df, pandas_df)
    test_query(ray_df, pandas_df, query_funcs)

    test_all(ray_df, pandas_df)
    test_any(ray_df, pandas_df)
    test___getitem__(ray_df, pandas_df)
    test___neg__(ray_df, pandas_df)
    test___iter__(ray_df, pandas_df)
    test___abs__(ray_df, pandas_df)
    test___delitem__(ray_df, pandas_df)
    test___copy__(ray_df, pandas_df)
    test___deepcopy__(ray_df, pandas_df)
    test_bool(ray_df, pandas_df)
    test_count(ray_df, pandas_df)
    test_head(ray_df, pandas_df, 2)
    test_head(ray_df, pandas_df)
    test_tail(ray_df, pandas_df)
    test_idxmax(ray_df, pandas_df)
    test_idxmin(ray_df, pandas_df)
    test_pop(ray_df, pandas_df)

    for key in keys:
        test_get(ray_df, pandas_df, key)

    test_get_dtype_counts(ray_df, pandas_df)
    test_get_ftype_counts(ray_df, pandas_df)
    test_iterrows(ray_df, pandas_df)
    test_items(ray_df, pandas_df)
    test_iteritems(ray_df, pandas_df)
    test_itertuples(ray_df, pandas_df)

    test_max(ray_df, pandas_df)
    test_min(ray_df, pandas_df)
    test_notna(ray_df, pandas_df)
    test_notnull(ray_df, pandas_df)

<<<<<<< HEAD

=======
>>>>>>> 1d0402ed
    test_loc(ray_df, pandas_df)
    test_iloc(ray_df, pandas_df)

    labels = ['a', 'b', 'c', 'd']
    test_set_axis(ray_df, pandas_df, labels, 0)
    test_set_axis(ray_df, pandas_df, labels, 'rows')
    labels.append('e')
    test_set_axis(ray_df, pandas_df, labels, 1)
    test_set_axis(ray_df, pandas_df, labels, 'columns')

    for key in keys:
        test_set_index(ray_df, pandas_df, key)

    test_reset_index(ray_df, pandas_df)
    test_reset_index(ray_df, pandas_df, inplace=True)

    for key in keys:
        test___contains__(ray_df, key, True)
    test___contains__(ray_df, "Not Exists", False)

    for key in keys:
        test_insert(ray_df, pandas_df, 0, "New Column", ray_df[key])
        test_insert(ray_df, pandas_df, 0, "New Column", pandas_df[key])
        test_insert(ray_df, pandas_df, 1, "New Column", ray_df[key])
        test_insert(ray_df, pandas_df, 4, "New Column", ray_df[key])


def test_float_dataframe():

    pandas_df = pd.DataFrame({'col1': [0.0, 1.0, 2.0, 3.0],
                              'col2': [4.0, 5.0, 6.0, 7.0],
                              'col3': [8.0, 9.0, 10.0, 11.0],
                              'col4': [12.0, 13.0, 14.0, 15.0],
                              'col5': [0.0, 0.0, 0.0, 0.0]})

    ray_df = rdf.from_pandas(pandas_df, 3)

    testfuncs = [lambda x: x + 1,
                 lambda x: str(x),
                 lambda x: x * x,
                 lambda x: x,
                 lambda x: False]

    query_funcs = ['col1 < col2', 'col3 > col4', 'col1 == col2',
                   '(col2 > col1) and (col1 < col3)']

    keys = ['col1',
            'col2',
            'col3',
            'col4']

    test_roundtrip(ray_df, pandas_df)
    test_index(ray_df, pandas_df)
    test_size(ray_df, pandas_df)
    test_ndim(ray_df, pandas_df)
    test_ftypes(ray_df, pandas_df)
    test_values(ray_df, pandas_df)
    test_axes(ray_df, pandas_df)
    test_shape(ray_df, pandas_df)
    test_add_prefix(ray_df, pandas_df)
    test_add_suffix(ray_df, pandas_df)

    for testfunc in testfuncs:
        test_applymap(ray_df, pandas_df, testfunc)

    test_copy(ray_df)
    test_sum(ray_df, pandas_df)
    test_abs(ray_df, pandas_df)
    test_keys(ray_df, pandas_df)
    test_transpose(ray_df, pandas_df)
    test_round(ray_df, pandas_df)
    test_query(ray_df, pandas_df, query_funcs)

    test_all(ray_df, pandas_df)
    test_any(ray_df, pandas_df)
    test___getitem__(ray_df, pandas_df)
    test___neg__(ray_df, pandas_df)
    test___iter__(ray_df, pandas_df)
    test___abs__(ray_df, pandas_df)
    test___delitem__(ray_df, pandas_df)
    test___copy__(ray_df, pandas_df)
    test___deepcopy__(ray_df, pandas_df)
    test_bool(ray_df, pandas_df)
    test_count(ray_df, pandas_df)
    test_head(ray_df, pandas_df, 3)
    test_head(ray_df, pandas_df)
    test_tail(ray_df, pandas_df)
    test_idxmax(ray_df, pandas_df)
    test_idxmin(ray_df, pandas_df)
    test_pop(ray_df, pandas_df)
    test_max(ray_df, pandas_df)
    test_min(ray_df, pandas_df)
    test_notna(ray_df, pandas_df)
    test_notnull(ray_df, pandas_df)

    for key in keys:
        test_get(ray_df, pandas_df, key)

    test_get_dtype_counts(ray_df, pandas_df)
    test_get_ftype_counts(ray_df, pandas_df)
    test_iterrows(ray_df, pandas_df)
    test_items(ray_df, pandas_df)
    test_iteritems(ray_df, pandas_df)
    test_itertuples(ray_df, pandas_df)

<<<<<<< HEAD

=======
>>>>>>> 1d0402ed
    test_loc(ray_df, pandas_df)
    test_iloc(ray_df, pandas_df)

    labels = ['a', 'b', 'c', 'd']
    test_set_axis(ray_df, pandas_df, labels, 0)
    test_set_axis(ray_df, pandas_df, labels, 'rows')
    labels.append('e')
    test_set_axis(ray_df, pandas_df, labels, 1)
    test_set_axis(ray_df, pandas_df, labels, 'columns')

    for key in keys:
        test_set_index(ray_df, pandas_df, key)
        test_set_index(ray_df, pandas_df, key, inplace=True)

    test_reset_index(ray_df, pandas_df)
    test_reset_index(ray_df, pandas_df, inplace=True)

    for key in keys:
        test_insert(ray_df, pandas_df, 0, "New Column", ray_df[key])
        test_insert(ray_df, pandas_df, 0, "New Column", pandas_df[key])
        test_insert(ray_df, pandas_df, 1, "New Column", ray_df[key])
        test_insert(ray_df, pandas_df, 4, "New Column", ray_df[key])


def test_mixed_dtype_dataframe():
    pandas_df = pd.DataFrame({
        'col1': [1, 2, 3, 4],
        'col2': [4, 5, 6, 7],
        'col3': [8.0, 9.4, 10.1, 11.3],
        'col4': ['a', 'b', 'c', 'd']})

    ray_df = rdf.from_pandas(pandas_df, 2)

    testfuncs = [lambda x: x + x,
                 lambda x: str(x),
                 lambda x: x,
                 lambda x: False]

    query_funcs = ['col1 < col2', 'col1 == col2',
                   '(col2 > col1) and (col1 < col3)']

    keys = ['col1',
            'col2',
            'col3',
            'col4']

    test_roundtrip(ray_df, pandas_df)
    test_index(ray_df, pandas_df)
    test_size(ray_df, pandas_df)
    test_ndim(ray_df, pandas_df)
    test_ftypes(ray_df, pandas_df)
    test_values(ray_df, pandas_df)
    test_axes(ray_df, pandas_df)
    test_shape(ray_df, pandas_df)
    test_add_prefix(ray_df, pandas_df)
    test_add_suffix(ray_df, pandas_df)

    for testfunc in testfuncs:
        test_applymap(ray_df, pandas_df, testfunc)

    test_copy(ray_df)
    test_sum(ray_df, pandas_df)

    with pytest.raises(TypeError):
        test_abs(ray_df, pandas_df)
        test___abs__(ray_df, pandas_df)

    test_keys(ray_df, pandas_df)
    test_transpose(ray_df, pandas_df)
    test_round(ray_df, pandas_df)
    test_query(ray_df, pandas_df, query_funcs)

    test_all(ray_df, pandas_df)
    test_any(ray_df, pandas_df)
    test___getitem__(ray_df, pandas_df)

    with pytest.raises(TypeError):
        test___neg__(ray_df, pandas_df)

    test___iter__(ray_df, pandas_df)
    test___delitem__(ray_df, pandas_df)
    test___copy__(ray_df, pandas_df)
    test___deepcopy__(ray_df, pandas_df)
    test_bool(ray_df, pandas_df)
    test_count(ray_df, pandas_df)
    test_head(ray_df, pandas_df, 2)
    test_head(ray_df, pandas_df)
    test_tail(ray_df, pandas_df)

    with pytest.raises(TypeError):
        test_idxmax(ray_df, pandas_df)
    with pytest.raises(TypeError):
        test_idxmin(ray_df, pandas_df)

    test_pop(ray_df, pandas_df)
    test_max(ray_df, pandas_df)
    test_min(ray_df, pandas_df)
    test_notna(ray_df, pandas_df)
    test_notnull(ray_df, pandas_df)

    for key in keys:
        test_get(ray_df, pandas_df, key)

    test_get_dtype_counts(ray_df, pandas_df)
    test_get_ftype_counts(ray_df, pandas_df)
    test_iterrows(ray_df, pandas_df)
    test_items(ray_df, pandas_df)
    test_iteritems(ray_df, pandas_df)
    test_itertuples(ray_df, pandas_df)

    test_loc(ray_df, pandas_df)
    test_iloc(ray_df, pandas_df)

    labels = ['a', 'b', 'c', 'd']
    test_set_axis(ray_df, pandas_df, labels, 0)
    test_set_axis(ray_df, pandas_df, labels, 'rows')
    test_set_axis(ray_df, pandas_df, labels, 1)
    test_set_axis(ray_df, pandas_df, labels, 'columns')

    for key in keys:
        test_set_index(ray_df, pandas_df, key)
        test_set_index(ray_df, pandas_df, key, inplace=True)

    test_reset_index(ray_df, pandas_df)
    test_reset_index(ray_df, pandas_df, inplace=True)

    for key in keys:
        test_insert(ray_df, pandas_df, 0, "New Column", ray_df[key])
        test_insert(ray_df, pandas_df, 0, "New Column", pandas_df[key])
        test_insert(ray_df, pandas_df, 1, "New Column", ray_df[key])
        test_insert(ray_df, pandas_df, 4, "New Column", ray_df[key])


def test_nan_dataframe():
    pandas_df = pd.DataFrame({
        'col1': [1, 2, 3, np.nan],
        'col2': [4, 5, np.nan, 7],
        'col3': [8, np.nan, 10, 11],
        'col4': [np.nan, 13, 14, 15]})

    ray_df = rdf.from_pandas(pandas_df, 2)

    testfuncs = [lambda x: x + x,
                 lambda x: str(x),
                 lambda x: x,
                 lambda x: False]

    query_funcs = ['col1 < col2', 'col3 > col4', 'col1 == col2',
                   '(col2 > col1) and (col1 < col3)']

    keys = ['col1',
            'col2',
            'col3',
            'col4']

    test_roundtrip(ray_df, pandas_df)
    test_index(ray_df, pandas_df)
    test_size(ray_df, pandas_df)
    test_ndim(ray_df, pandas_df)
    test_ftypes(ray_df, pandas_df)
    test_values(ray_df, pandas_df)
    test_axes(ray_df, pandas_df)
    test_shape(ray_df, pandas_df)
    test_add_prefix(ray_df, pandas_df)
    test_add_suffix(ray_df, pandas_df)

    for testfunc in testfuncs:
        test_applymap(ray_df, pandas_df, testfunc)

    test_copy(ray_df)
    test_sum(ray_df, pandas_df)
    test_abs(ray_df, pandas_df)
    test_keys(ray_df, pandas_df)
    test_transpose(ray_df, pandas_df)
    test_round(ray_df, pandas_df)
    test_query(ray_df, pandas_df, query_funcs)

    test_all(ray_df, pandas_df)
    test_any(ray_df, pandas_df)
    test___getitem__(ray_df, pandas_df)
    test___neg__(ray_df, pandas_df)
    test___iter__(ray_df, pandas_df)
    test___abs__(ray_df, pandas_df)
    test___delitem__(ray_df, pandas_df)
    test___copy__(ray_df, pandas_df)
    test___deepcopy__(ray_df, pandas_df)
    test_bool(ray_df, pandas_df)
    test_count(ray_df, pandas_df)
    test_head(ray_df, pandas_df, 2)
    test_head(ray_df, pandas_df)
    test_tail(ray_df, pandas_df)
    test_idxmax(ray_df, pandas_df)
    test_idxmin(ray_df, pandas_df)
    test_pop(ray_df, pandas_df)
    test_max(ray_df, pandas_df)
    test_min(ray_df, pandas_df)
    test_notna(ray_df, pandas_df)
    test_notnull(ray_df, pandas_df)

    for key in keys:
        test_get(ray_df, pandas_df, key)

    test_get_dtype_counts(ray_df, pandas_df)
    test_get_ftype_counts(ray_df, pandas_df)
    test_iterrows(ray_df, pandas_df)
    test_items(ray_df, pandas_df)
    test_iteritems(ray_df, pandas_df)
    test_itertuples(ray_df, pandas_df)

    test_loc(ray_df, pandas_df)
    test_iloc(ray_df, pandas_df)

    labels = ['a', 'b', 'c', 'd']
    test_set_axis(ray_df, pandas_df, labels, 0)
    test_set_axis(ray_df, pandas_df, labels, 'rows')
    test_set_axis(ray_df, pandas_df, labels, 1)
    test_set_axis(ray_df, pandas_df, labels, 'columns')

    for key in keys:
        test_set_index(ray_df, pandas_df, key)
        test_set_index(ray_df, pandas_df, key, inplace=True)

    test_reset_index(ray_df, pandas_df)
    test_reset_index(ray_df, pandas_df, inplace=True)

    for key in keys:
        test_insert(ray_df, pandas_df, 0, "New Column", ray_df[key])
        test_insert(ray_df, pandas_df, 0, "New Column", pandas_df[key])
        test_insert(ray_df, pandas_df, 1, "New Column", ray_df[key])
        test_insert(ray_df, pandas_df, 4, "New Column", ray_df[key])


def test_add():
    ray_df = create_test_dataframe()

    with pytest.raises(NotImplementedError):
        ray_df.add(None)


def test_agg():
    ray_df = create_test_dataframe()

    with pytest.raises(NotImplementedError):
        ray_df.agg(None)


def test_aggregate():
    ray_df = create_test_dataframe()

    with pytest.raises(NotImplementedError):
        ray_df.aggregate(None)


def test_align():
    ray_df = create_test_dataframe()

    with pytest.raises(NotImplementedError):
        ray_df.align(None)


@pytest.fixture
def test_all(ray_df, pd_df):
    assert pd_df.all().equals(ray_df.all())
    assert pd_df.all(axis=1).equals(ray_df.all(axis=1))


@pytest.fixture
def test_any(ray_df, pd_df):
    assert pd_df.any().equals(ray_df.any())
    assert pd_df.any(axis=1).equals(ray_df.any(axis=1))


def test_append():
    ray_df = create_test_dataframe()

    with pytest.raises(NotImplementedError):
        ray_df.append(None)


def test_apply():
    ray_df = create_test_dataframe()

    with pytest.raises(NotImplementedError):
        ray_df.apply(None)


def test_as_blocks():
    ray_df = create_test_dataframe()

    with pytest.raises(NotImplementedError):
        ray_df.as_blocks()


def test_as_matrix():
    ray_df = create_test_dataframe()

    with pytest.raises(NotImplementedError):
        ray_df.as_matrix()


def test_asfreq():
    ray_df = create_test_dataframe()

    with pytest.raises(NotImplementedError):
        ray_df.asfreq(None)


def test_asof():
    ray_df = create_test_dataframe()

    with pytest.raises(NotImplementedError):
        ray_df.asof(None)


def test_assign():
    ray_df = create_test_dataframe()

    with pytest.raises(NotImplementedError):
        ray_df.assign()


def test_astype():
    ray_df = create_test_dataframe()

    with pytest.raises(NotImplementedError):
        ray_df.astype(None)


def test_at_time():
    ray_df = create_test_dataframe()

    with pytest.raises(NotImplementedError):
        ray_df.at_time(None)


def test_between_time():
    ray_df = create_test_dataframe()

    with pytest.raises(NotImplementedError):
        ray_df.between_time(None, None)


def test_bfill():
    ray_df = create_test_dataframe()

    with pytest.raises(NotImplementedError):
        ray_df.between_time(None, None)


@pytest.fixture
def test_bool(ray_df, pd_df):
    with pytest.raises(ValueError):
        ray_df.bool()
        pd_df.bool()

    single_bool_pd_df = pd.DataFrame([True])
    single_bool_ray_df = rdf.from_pandas(single_bool_pd_df, 1)

    assert single_bool_pd_df.bool() == single_bool_ray_df.bool()


def test_boxplot():
    ray_df = create_test_dataframe()

    with pytest.raises(NotImplementedError):
        ray_df.boxplot()


def test_clip():
    ray_df = create_test_dataframe()

    with pytest.raises(NotImplementedError):
        ray_df.clip()


def test_clip_lower():
    ray_df = create_test_dataframe()

    with pytest.raises(NotImplementedError):
        ray_df.clip_lower(None)


def test_clip_upper():
    ray_df = create_test_dataframe()

    with pytest.raises(NotImplementedError):
        ray_df.clip_upper(None)


def test_combine():
    ray_df = create_test_dataframe()

    with pytest.raises(NotImplementedError):
        ray_df.combine(None, None)


def test_combine_first():
    ray_df = create_test_dataframe()

    with pytest.raises(NotImplementedError):
        ray_df.combine_first(None)


def test_compound():
    ray_df = create_test_dataframe()

    with pytest.raises(NotImplementedError):
        ray_df.compound()


def test_consolidate():
    ray_df = create_test_dataframe()

    with pytest.raises(NotImplementedError):
        ray_df.consolidate()


def test_convert_objects():
    ray_df = create_test_dataframe()

    with pytest.raises(NotImplementedError):
        ray_df.convert_objects()


def test_corr():
    ray_df = create_test_dataframe()

    with pytest.raises(NotImplementedError):
        ray_df.corr()


def test_corrwith():
    ray_df = create_test_dataframe()

    with pytest.raises(NotImplementedError):
        ray_df.corrwith(None)


@pytest.fixture
def test_count(ray_df, pd_df):
    assert ray_df.count().equals(pd_df.count())
    assert ray_df.count(axis=1).equals(pd_df.count(axis=1))


def test_cov():
    ray_df = create_test_dataframe()

    with pytest.raises(NotImplementedError):
        ray_df.cov()


def test_cummax():
    ray_df = create_test_dataframe()

    with pytest.raises(NotImplementedError):
        ray_df.cummax()


def test_cummin():
    ray_df = create_test_dataframe()

    with pytest.raises(NotImplementedError):
        ray_df.cummin()


def test_cumprod():
    ray_df = create_test_dataframe()

    with pytest.raises(NotImplementedError):
        ray_df.cumprod()


def test_cumsum():
    ray_df = create_test_dataframe()

    with pytest.raises(NotImplementedError):
        ray_df.cumsum()


def test_describe():
    ray_df = create_test_dataframe()

    with pytest.raises(NotImplementedError):
        ray_df.describe()


def test_diff():
    ray_df = create_test_dataframe()

    with pytest.raises(NotImplementedError):
        ray_df.diff()


def test_div():
    ray_df = create_test_dataframe()

    with pytest.raises(NotImplementedError):
        ray_df.div(None)


def test_divide():
    ray_df = create_test_dataframe()

    with pytest.raises(NotImplementedError):
        ray_df.divide(None)


def test_dot():
    ray_df = create_test_dataframe()

    with pytest.raises(NotImplementedError):
        ray_df.dot(None)


def test_drop():
    ray_df = create_test_dataframe()

    with pytest.raises(NotImplementedError):
        ray_df.drop()


def test_drop_duplicates():
    ray_df = create_test_dataframe()

    with pytest.raises(NotImplementedError):
        ray_df.drop_duplicates()


def test_duplicated():
    ray_df = create_test_dataframe()

    with pytest.raises(NotImplementedError):
        ray_df.duplicated()


def test_eq():
    ray_df = create_test_dataframe()

    with pytest.raises(NotImplementedError):
        ray_df.eq(None)


def test_equals():
    pandas_df1 = pd.DataFrame({'col1': [2.9, 3, 3, 3],
                               'col2': [2, 3, 4, 1]})
    ray_df1 = rdf.from_pandas(pandas_df1, 2)
    ray_df2 = rdf.from_pandas(pandas_df1, 3)

    assert ray_df1.equals(ray_df2)

    pandas_df2 = pd.DataFrame({'col1': [2.9, 3, 3, 3],
                               'col2': [2, 3, 5, 1]})
    ray_df3 = rdf.from_pandas(pandas_df2, 4)

    assert not ray_df3.equals(ray_df1)
    assert not ray_df3.equals(ray_df2)


def test_eval():
    ray_df = create_test_dataframe()

    with pytest.raises(NotImplementedError):
        ray_df.eval(None)


def test_ewm():
    ray_df = create_test_dataframe()

    with pytest.raises(NotImplementedError):
        ray_df.ewm()


def test_expanding():
    ray_df = create_test_dataframe()

    with pytest.raises(NotImplementedError):
        ray_df.expanding()


def test_ffill():
    ray_df = create_test_dataframe()

    with pytest.raises(NotImplementedError):
        ray_df.ffill()


def test_fillna():
    ray_df = create_test_dataframe()

    with pytest.raises(NotImplementedError):
        ray_df.fillna()


def test_filter():
    ray_df = create_test_dataframe()

    with pytest.raises(NotImplementedError):
        ray_df.filter()


def test_first():
    ray_df = create_test_dataframe()

    with pytest.raises(NotImplementedError):
        ray_df.first(None)


def test_first_valid_index():
    ray_df = create_test_dataframe()

    with pytest.raises(NotImplementedError):
        ray_df.first_valid_index()


def test_floordiv():
    ray_df = create_test_dataframe()

    with pytest.raises(NotImplementedError):
        ray_df.floordiv(None)


def test_from_csv():
    with pytest.raises(NotImplementedError):
        rdf.DataFrame.from_csv(None)


def test_from_dict():
    with pytest.raises(NotImplementedError):
        rdf.DataFrame.from_dict(None)


def test_from_items():
    with pytest.raises(NotImplementedError):
        rdf.DataFrame.from_items(None)


def test_from_records():
    with pytest.raises(NotImplementedError):
        rdf.DataFrame.from_records(None)


def test_ge():
    ray_df = create_test_dataframe()

    with pytest.raises(NotImplementedError):
        ray_df.ge(None)


def test_get_value():
    ray_df = create_test_dataframe()

    with pytest.raises(NotImplementedError):
        ray_df.get_value(None, None)


def test_get_values():
    ray_df = create_test_dataframe()

    with pytest.raises(NotImplementedError):
        ray_df.get_values()


def test_gt():
    ray_df = create_test_dataframe()

    with pytest.raises(NotImplementedError):
        ray_df.gt(None)


@pytest.fixture
def test_head(ray_df, pandas_df, n=5):
    ray_df_equals_pandas(ray_df.head(n), pandas_df.head(n))


def test_hist():
    ray_df = create_test_dataframe()

    with pytest.raises(NotImplementedError):
        ray_df.hist(None)


@pytest.fixture
def test_idxmax(ray_df, pandas_df):
    assert \
        ray_df.idxmax().sort_index().equals(pandas_df.idxmax().sort_index())


@pytest.fixture
def test_idxmin(ray_df, pandas_df):
    assert \
        ray_df.idxmin().sort_index().equals(pandas_df.idxmin().sort_index())


def test_infer_objects():
    ray_df = create_test_dataframe()

    with pytest.raises(NotImplementedError):
        ray_df.infer_objects()


def test_info():
    ray_df = create_test_dataframe()

    with pytest.raises(NotImplementedError):
        ray_df.info()


@pytest.fixture
def test_insert(ray_df, pandas_df, loc, column, value):
    ray_df_cp = ray_df.copy()
    pd_df_cp = pandas_df.copy()

    ray_df_cp.insert(loc, column, value)
    pd_df_cp.insert(loc, column, value)


def test_interpolate():
    ray_df = create_test_dataframe()

    with pytest.raises(NotImplementedError):
        ray_df.interpolate()


@pytest.fixture
def test_items(ray_df, pandas_df):
    ray_items = ray_df.items()
    pandas_items = pandas_df.items()
    for ray_item, pandas_item in zip(ray_items, pandas_items):
        ray_index, ray_series = ray_item
        pandas_index, pandas_series = pandas_item
        assert pandas_series.equals(ray_series)
        assert pandas_index == ray_index


@pytest.fixture
def test_iteritems(ray_df, pandas_df):
    ray_items = ray_df.iteritems()
    pandas_items = pandas_df.iteritems()
    for ray_item, pandas_item in zip(ray_items, pandas_items):
        ray_index, ray_series = ray_item
        pandas_index, pandas_series = pandas_item
        assert pandas_series.equals(ray_series)
        assert pandas_index == ray_index


@pytest.fixture
def test_iterrows(ray_df, pandas_df):
    ray_iterrows = ray_df.iterrows()
    pandas_iterrows = pandas_df.iterrows()
    for ray_row, pandas_row in zip(ray_iterrows, pandas_iterrows):
        ray_index, ray_series = ray_row
        pandas_index, pandas_series = pandas_row
        assert pandas_series.equals(ray_series)
        assert pandas_index == ray_index


@pytest.fixture
def test_itertuples(ray_df, pandas_df):
    # test default
    ray_it_default = ray_df.itertuples()
    pandas_it_default = pandas_df.itertuples()
    for ray_row, pandas_row in zip(ray_it_default, pandas_it_default):
        np.testing.assert_equal(ray_row, pandas_row)

    # test all combinations of custom params
    indices = [True, False]
    names = [None, 'NotPandas', 'Pandas']

    for index in indices:
        for name in names:
            ray_it_custom = ray_df.itertuples(index=index, name=name)
            pandas_it_custom = pandas_df.itertuples(index=index, name=name)
            for ray_row, pandas_row in zip(ray_it_custom, pandas_it_custom):
                np.testing.assert_equal(ray_row, pandas_row)


def test_join():
    ray_df = create_test_dataframe()

    with pytest.raises(NotImplementedError):
        ray_df.join(None)


def test_kurt():
    ray_df = create_test_dataframe()

    with pytest.raises(NotImplementedError):
        ray_df.kurt()


def test_kurtosis():
    ray_df = create_test_dataframe()

    with pytest.raises(NotImplementedError):
        ray_df.kurtosis()


def test_last():
    ray_df = create_test_dataframe()

    with pytest.raises(NotImplementedError):
        ray_df.last(None)


def test_last_valid_index():
    ray_df = create_test_dataframe()

    with pytest.raises(NotImplementedError):
        ray_df.last_valid_index()


def test_le():
    ray_df = create_test_dataframe()

    with pytest.raises(NotImplementedError):
        ray_df.le(None)


def test_lookup():
    ray_df = create_test_dataframe()

    with pytest.raises(NotImplementedError):
        ray_df.lookup(None, None)


def test_lt():
    ray_df = create_test_dataframe()

    with pytest.raises(NotImplementedError):
        ray_df.lt(None)


def test_mad():
    ray_df = create_test_dataframe()

    with pytest.raises(NotImplementedError):
        ray_df.mad()


def test_mask():
    ray_df = create_test_dataframe()

    with pytest.raises(NotImplementedError):
        ray_df.mask(None)


@pytest.fixture
def test_max(ray_df, pandas_df):
    assert(ray_df_equals_pandas(ray_df.max(), pandas_df.max()))


def test_mean():
    ray_df = create_test_dataframe()

    with pytest.raises(NotImplementedError):
        ray_df.mean()


def test_median():
    ray_df = create_test_dataframe()

    with pytest.raises(NotImplementedError):
        ray_df.median()


def test_melt():
    ray_df = create_test_dataframe()

    with pytest.raises(NotImplementedError):
        ray_df.melt()


def test_memory_usage():
    ray_df = create_test_dataframe()

    with pytest.raises(NotImplementedError):
        ray_df.memory_usage()


def test_merge():
    ray_df = create_test_dataframe()

    with pytest.raises(NotImplementedError):
        ray_df.merge(None)


@pytest.fixture
def test_min(ray_df, pandas_df):
    assert(ray_df_equals_pandas(ray_df.min(), pandas_df.min()))


def test_mod():
    ray_df = create_test_dataframe()

    with pytest.raises(NotImplementedError):
        ray_df.mod(None)


def test_mode():
    ray_df = create_test_dataframe()

    with pytest.raises(NotImplementedError):
        ray_df.mode()


def test_mul():
    ray_df = create_test_dataframe()

    with pytest.raises(NotImplementedError):
        ray_df.mul(None)


def test_multiply():
    ray_df = create_test_dataframe()

    with pytest.raises(NotImplementedError):
        ray_df.multiply(None)


def test_ne():
    ray_df = create_test_dataframe()

    with pytest.raises(NotImplementedError):
        ray_df.ne(None)


def test_nlargest():
    ray_df = create_test_dataframe()

    with pytest.raises(NotImplementedError):
        ray_df.nlargest(None, None)


@pytest.fixture
def test_notna(ray_df, pandas_df):
    assert(ray_df_equals_pandas(ray_df.notna(), pandas_df.notna()))


@pytest.fixture
def test_notnull(ray_df, pandas_df):
    assert(ray_df_equals_pandas(ray_df.notnull(), pandas_df.notnull()))


def test_nsmallest():
    ray_df = create_test_dataframe()

    with pytest.raises(NotImplementedError):
        ray_df.nsmallest(None, None)


def test_nunique():
    ray_df = create_test_dataframe()

    with pytest.raises(NotImplementedError):
        ray_df.nunique()


def test_pct_change():
    ray_df = create_test_dataframe()

    with pytest.raises(NotImplementedError):
        ray_df.pct_change()


def test_pipe():
    ray_df = create_test_dataframe()

    with pytest.raises(NotImplementedError):
        ray_df.pipe(None)


def test_pivot():
    ray_df = create_test_dataframe()

    with pytest.raises(NotImplementedError):
        ray_df.pivot()


def test_pivot_table():
    ray_df = create_test_dataframe()

    with pytest.raises(NotImplementedError):
        ray_df.pivot_table()


def test_plot():
    ray_df = create_test_dataframe()

    with pytest.raises(NotImplementedError):
        ray_df.plot()


@pytest.fixture
def test_pop(ray_df, pandas_df):
    temp_ray_df = ray_df._map_partitions(lambda df: df)
    temp_pandas_df = pandas_df.copy()
    ray_popped = temp_ray_df.pop('col2')
    pandas_popped = temp_pandas_df.pop('col2')
    assert ray_popped.sort_index().equals(pandas_popped.sort_index())
    ray_df_equals_pandas(temp_ray_df, temp_pandas_df)


def test_pow():
    ray_df = create_test_dataframe()

    with pytest.raises(NotImplementedError):
        ray_df.pow(None)


def test_prod():
    ray_df = create_test_dataframe()

    with pytest.raises(NotImplementedError):
        ray_df.prod()


def test_product():
    ray_df = create_test_dataframe()

    with pytest.raises(NotImplementedError):
        ray_df.product()


def test_quantile():
    ray_df = create_test_dataframe()

    with pytest.raises(NotImplementedError):
        ray_df.quantile()


@pytest.fixture
def test_query(ray_df, pandas_df, funcs):

    for f in funcs:
        pandas_df_new, ray_df_new = pandas_df.query(f), ray_df.query(f)
        assert pandas_df_new.equals(rdf.to_pandas(ray_df_new))


def test_radd():
    ray_df = create_test_dataframe()

    with pytest.raises(NotImplementedError):
        ray_df.radd(None)


def test_rank():
    ray_df = create_test_dataframe()

    with pytest.raises(NotImplementedError):
        ray_df.rank()


def test_rdiv():
    ray_df = create_test_dataframe()

    with pytest.raises(NotImplementedError):
        ray_df.rdiv(None)


def test_reindex():
    ray_df = create_test_dataframe()

    with pytest.raises(NotImplementedError):
        ray_df.reindex()


def test_reindex_axis():
    ray_df = create_test_dataframe()

    with pytest.raises(NotImplementedError):
        ray_df.reindex_axis(None)


def test_reindex_like():
    ray_df = create_test_dataframe()

    with pytest.raises(NotImplementedError):
        ray_df.reindex_like(None)


def test_rename():
    ray_df = create_test_dataframe()

    with pytest.raises(NotImplementedError):
        ray_df.rename()


def test_rename_axis():
    ray_df = create_test_dataframe()

    with pytest.raises(NotImplementedError):
        ray_df.rename_axis(None)


def test_reorder_levels():
    ray_df = create_test_dataframe()

    with pytest.raises(NotImplementedError):
        ray_df.reorder_levels(None)


def test_replace():
    ray_df = create_test_dataframe()

    with pytest.raises(NotImplementedError):
        ray_df.replace()


def test_resample():
    ray_df = create_test_dataframe()

    with pytest.raises(NotImplementedError):
        ray_df.resample(None)


@pytest.fixture
def test_reset_index(ray_df, pandas_df, inplace=False):
    if not inplace:
        print(rdf.to_pandas(ray_df.reset_index(inplace=inplace)).index)
        print(pandas_df.reset_index(inplace=inplace))
        assert rdf.to_pandas(ray_df.reset_index(inplace=inplace)).equals(
            pandas_df.reset_index(inplace=inplace))
    else:
        ray_df_cp = ray_df.copy()
        pd_df_cp = pandas_df.copy()
        ray_df_cp.reset_index(inplace=inplace)
        pd_df_cp.reset_index(inplace=inplace)
        assert rdf.to_pandas(ray_df_cp).equals(pd_df_cp)


def test_rfloordiv():
    ray_df = create_test_dataframe()

    with pytest.raises(NotImplementedError):
        ray_df.rfloordiv(None)


def test_rmod():
    ray_df = create_test_dataframe()

    with pytest.raises(NotImplementedError):
        ray_df.rmod(None)


def test_rmul():
    ray_df = create_test_dataframe()

    with pytest.raises(NotImplementedError):
        ray_df.rmul(None)


def test_rolling():
    ray_df = create_test_dataframe()

    with pytest.raises(NotImplementedError):
        ray_df.rolling(None)


@pytest.fixture
def test_round(ray_df, pd_df):
    assert ray_df_equals_pandas(ray_df.round(), pd_df.round())
    assert ray_df_equals_pandas(ray_df.round(1), pd_df.round(1))


def test_rpow():
    ray_df = create_test_dataframe()

    with pytest.raises(NotImplementedError):
        ray_df.rpow(None)


def test_rsub():
    ray_df = create_test_dataframe()

    with pytest.raises(NotImplementedError):
        ray_df.rsub(None)


def test_rtruediv():
    ray_df = create_test_dataframe()

    with pytest.raises(NotImplementedError):
        ray_df.rtruediv(None)


def test_sample():
    ray_df = create_test_dataframe()

    with pytest.raises(NotImplementedError):
        ray_df.sample()


def test_select():
    ray_df = create_test_dataframe()

    with pytest.raises(NotImplementedError):
        ray_df.select(None)


def test_select_dtypes():
    ray_df = create_test_dataframe()

    with pytest.raises(NotImplementedError):
        ray_df.select_dtypes()


def test_sem():
    ray_df = create_test_dataframe()

    with pytest.raises(NotImplementedError):
        ray_df.sem()


@pytest.fixture
def test_set_axis(ray_df, pandas_df, label, axis):
    assert rdf.to_pandas(ray_df.set_axis(label, axis, inplace=False)).equals(
        pandas_df.set_axis(label, axis, inplace=False))


@pytest.fixture
def test_set_index(ray_df, pandas_df, keys, inplace=False):
    if not inplace:
        assert rdf.to_pandas(ray_df.set_index(keys)).equals(
            pandas_df.set_index(keys))
    else:
        ray_df_cp = ray_df.copy()
        pd_df_cp = pandas_df.copy()
        ray_df_cp.set_index(keys, inplace=inplace)
        pd_df_cp.set_index(keys, inplace=inplace)
        assert rdf.to_pandas(ray_df_cp).equals(pd_df_cp)


def test_set_value():
    ray_df = create_test_dataframe()

    with pytest.raises(NotImplementedError):
        ray_df.set_value(None, None, None)


def test_shift():
    ray_df = create_test_dataframe()

    with pytest.raises(NotImplementedError):
        ray_df.shift()


def test_skew():
    ray_df = create_test_dataframe()

    with pytest.raises(NotImplementedError):
        ray_df.skew()


def test_slice_shift():
    ray_df = create_test_dataframe()

    with pytest.raises(NotImplementedError):
        ray_df.slice_shift()


def test_sort_index():
    ray_df = create_test_dataframe()

    with pytest.raises(NotImplementedError):
        ray_df.sort_index()


def test_sort_values():
    ray_df = create_test_dataframe()

    with pytest.raises(NotImplementedError):
        ray_df.sort_values(None)


def test_sortlevel():
    ray_df = create_test_dataframe()

    with pytest.raises(NotImplementedError):
        ray_df.sortlevel()


def test_squeeze():
    ray_df = create_test_dataframe()

    with pytest.raises(NotImplementedError):
        ray_df.squeeze()


def test_stack():
    ray_df = create_test_dataframe()

    with pytest.raises(NotImplementedError):
        ray_df.stack()


def test_std():
    ray_df = create_test_dataframe()

    with pytest.raises(NotImplementedError):
        ray_df.std()


def test_sub():
    ray_df = create_test_dataframe()

    with pytest.raises(NotImplementedError):
        ray_df.sub(None)


def test_subtract():
    ray_df = create_test_dataframe()

    with pytest.raises(NotImplementedError):
        ray_df.subtract(None)


def test_swapaxes():
    ray_df = create_test_dataframe()

    with pytest.raises(NotImplementedError):
        ray_df.swapaxes(None, None)


def test_swaplevel():
    ray_df = create_test_dataframe()

    with pytest.raises(NotImplementedError):
        ray_df.swaplevel()


@pytest.fixture
def test_tail(ray_df, pandas_df):
    ray_df_equals_pandas(ray_df.tail(), pandas_df.tail())


def test_take():
    ray_df = create_test_dataframe()

    with pytest.raises(NotImplementedError):
        ray_df.take(None)


def test_to_clipboard():
    ray_df = create_test_dataframe()

    with pytest.raises(NotImplementedError):
        ray_df.to_clipboard()


def test_to_csv():
    ray_df = create_test_dataframe()

    with pytest.raises(NotImplementedError):
        ray_df.to_csv()


def test_to_dense():
    ray_df = create_test_dataframe()

    with pytest.raises(NotImplementedError):
        ray_df.to_dense()


def test_to_dict():
    ray_df = create_test_dataframe()

    with pytest.raises(NotImplementedError):
        ray_df.to_dict()


def test_to_excel():
    ray_df = create_test_dataframe()

    with pytest.raises(NotImplementedError):
        ray_df.to_excel(None)


def test_to_feather():
    ray_df = create_test_dataframe()

    with pytest.raises(NotImplementedError):
        ray_df.to_feather(None)


def test_to_gbq():
    ray_df = create_test_dataframe()

    with pytest.raises(NotImplementedError):
        ray_df.to_gbq(None, None)


def test_to_hdf():
    ray_df = create_test_dataframe()

    with pytest.raises(NotImplementedError):
        ray_df.to_hdf(None, None)


def test_to_html():
    ray_df = create_test_dataframe()

    with pytest.raises(NotImplementedError):
        ray_df.to_html()


def test_to_json():
    ray_df = create_test_dataframe()

    with pytest.raises(NotImplementedError):
        ray_df.to_json()


def test_to_latex():
    ray_df = create_test_dataframe()

    with pytest.raises(NotImplementedError):
        ray_df.to_latex()


def test_to_msgpack():
    ray_df = create_test_dataframe()

    with pytest.raises(NotImplementedError):
        ray_df.to_msgpack()


def test_to_panel():
    ray_df = create_test_dataframe()

    with pytest.raises(NotImplementedError):
        ray_df.to_panel()


def test_to_parquet():
    ray_df = create_test_dataframe()

    with pytest.raises(NotImplementedError):
        ray_df.to_parquet(None)


def test_to_period():
    ray_df = create_test_dataframe()

    with pytest.raises(NotImplementedError):
        ray_df.to_period()


def test_to_pickle():
    ray_df = create_test_dataframe()

    with pytest.raises(NotImplementedError):
        ray_df.to_pickle(None)


def test_to_records():
    ray_df = create_test_dataframe()

    with pytest.raises(NotImplementedError):
        ray_df.to_records()


def test_to_sparse():
    ray_df = create_test_dataframe()

    with pytest.raises(NotImplementedError):
        ray_df.to_sparse()


def test_to_sql():
    ray_df = create_test_dataframe()

    with pytest.raises(NotImplementedError):
        ray_df.to_sql(None, None)


def test_to_stata():
    ray_df = create_test_dataframe()

    with pytest.raises(NotImplementedError):
        ray_df.to_stata(None)


def test_to_string():
    ray_df = create_test_dataframe()

    with pytest.raises(NotImplementedError):
        ray_df.to_string()


def test_to_timestamp():
    ray_df = create_test_dataframe()

    with pytest.raises(NotImplementedError):
        ray_df.to_timestamp()


def test_to_xarray():
    ray_df = create_test_dataframe()

    with pytest.raises(NotImplementedError):
        ray_df.to_xarray()


def test_transform():
    ray_df = create_test_dataframe()

    with pytest.raises(NotImplementedError):
        ray_df.transform(None)


def test_truediv():
    ray_df = create_test_dataframe()

    with pytest.raises(NotImplementedError):
        ray_df.truediv(None)


def test_truncate():
    ray_df = create_test_dataframe()

    with pytest.raises(NotImplementedError):
        ray_df.truncate()


def test_tshift():
    ray_df = create_test_dataframe()

    with pytest.raises(NotImplementedError):
        ray_df.tshift()


def test_tz_convert():
    ray_df = create_test_dataframe()

    with pytest.raises(NotImplementedError):
        ray_df.tz_convert(None)


def test_tz_localize():
    ray_df = create_test_dataframe()

    with pytest.raises(NotImplementedError):
        ray_df.tz_localize(None)


def test_unstack():
    ray_df = create_test_dataframe()

    with pytest.raises(NotImplementedError):
        ray_df.unstack()


def test_update():
    ray_df = create_test_dataframe()

    with pytest.raises(NotImplementedError):
        ray_df.update(None)


def test_var():
    ray_df = create_test_dataframe()

    with pytest.raises(NotImplementedError):
        ray_df.var()


def test_where():
    ray_df = create_test_dataframe()

    with pytest.raises(NotImplementedError):
        ray_df.where(None)


def test_xs():
    ray_df = create_test_dataframe()

    with pytest.raises(NotImplementedError):
        ray_df.xs(None)


@pytest.fixture
def test___getitem__(ray_df, pd_df):
    ray_col = ray_df.__getitem__('col1')
    assert isinstance(ray_col, pd.Series)

    pd_col = pd_df['col1']
    assert pd_col.equals(ray_col)


def test___setitem__():
    ray_df = create_test_dataframe()

    with pytest.raises(NotImplementedError):
        ray_df.__setitem__(None, None)


def test___len__():
    ray_df = create_test_dataframe()

    with pytest.raises(NotImplementedError):
        ray_df.__len__()


def test___unicode__():
    ray_df = create_test_dataframe()

    with pytest.raises(NotImplementedError):
        ray_df.__unicode__()


@pytest.fixture
def test___neg__(ray_df, pd_df):
    ray_df_neg = ray_df.__neg__()
    assert pd_df.__neg__().equals(rdf.to_pandas(ray_df_neg))


def test___invert__():
    ray_df = create_test_dataframe()

    with pytest.raises(NotImplementedError):
        ray_df.__invert__()


def test___hash__():
    ray_df = create_test_dataframe()

    with pytest.raises(NotImplementedError):
        ray_df.__hash__()


@pytest.fixture
def test___iter__(ray_df, pd_df):
    ray_iterator = ray_df.__iter__()

    # Check that ray_iterator implements the iterator interface
    assert hasattr(ray_iterator, '__iter__')
    assert hasattr(ray_iterator, 'next') or hasattr(ray_iterator, '__next__')

    pd_iterator = pd_df.__iter__()
    assert list(ray_iterator) == list(pd_iterator)


@pytest.fixture
def test___contains__(ray_df, key, result):
    assert result == ray_df.__contains__(key)
    assert result == (key in ray_df)


def test___nonzero__():
    ray_df = create_test_dataframe()

    with pytest.raises(NotImplementedError):
        ray_df.__nonzero__()


def test___bool__():
    ray_df = create_test_dataframe()

    with pytest.raises(NotImplementedError):
        ray_df.__bool__()


@pytest.fixture
def test___abs__(ray_df, pandas_df):
    assert(ray_df_equals_pandas(abs(ray_df), abs(pandas_df)))


def test___round__():
    ray_df = create_test_dataframe()

    with pytest.raises(NotImplementedError):
        ray_df.__round__()


def test___array__():
    ray_df = create_test_dataframe()

    with pytest.raises(NotImplementedError):
        ray_df.__array__()


def test___array_wrap__():
    ray_df = create_test_dataframe()

    with pytest.raises(NotImplementedError):
        ray_df.__array_wrap__(None)


def test___getstate__():
    ray_df = create_test_dataframe()

    with pytest.raises(NotImplementedError):
        ray_df.__getstate__()


def test___setstate__():
    ray_df = create_test_dataframe()

    with pytest.raises(NotImplementedError):
        ray_df.__setstate__(None)


@pytest.fixture
def test___delitem__(ray_df, pd_df):
    ray_df = ray_df.copy()
    pd_df = pd_df.copy()
    ray_df.__delitem__('col1')
    pd_df.__delitem__('col1')
    ray_df_equals_pandas(ray_df, pd_df)


def test___finalize__():
    ray_df = create_test_dataframe()

    with pytest.raises(NotImplementedError):
        ray_df.__finalize__(None)


@pytest.fixture
def test___copy__(ray_df, pd_df):
    ray_df_copy, pd_df_copy = ray_df.__copy__(), pd_df.__copy__()
    assert ray_df_equals_pandas(ray_df_copy, pd_df_copy)


@pytest.fixture
def test___deepcopy__(ray_df, pd_df):
    ray_df_copy, pd_df_copy = ray_df.__deepcopy__(), pd_df.__deepcopy__()
    assert ray_df_equals_pandas(ray_df_copy, pd_df_copy)


def test_blocks():
    ray_df = create_test_dataframe()

    with pytest.raises(NotImplementedError):
        ray_df.blocks


def test_style():
    ray_df = create_test_dataframe()

    with pytest.raises(NotImplementedError):
        ray_df.style


def test_iat():
    ray_df = create_test_dataframe()

    with pytest.raises(NotImplementedError):
        ray_df.iat()


def test___rsub__():
    ray_df = create_test_dataframe()

    with pytest.raises(NotImplementedError):
        ray_df.__rsub__(None, None, None)


@pytest.fixture
def test_loc(ray_df, pd_df):
    # Singleton
    assert ray_df.loc[0].equals(pd_df.loc[0])
    assert ray_df.loc[0, 'col1'] == pd_df.loc[0, 'col1']

    # List
    assert ray_df.loc[[1, 2]].equals(pd_df.loc[[1, 2]])
    assert ray_df.loc[[1, 2], ['col1']].equals(pd_df.loc[[1, 2], ['col1']])

    # Slice
    assert ray_df.loc[1:, 'col1'].equals(pd_df.loc[1:, 'col1'])
    assert ray_df.loc[1:2, 'col1'].equals(pd_df.loc[1:2, 'col1'])
    assert ray_df.loc[1:2, 'col1':'col2'].equals(pd_df.loc[1:2, 'col1':'col2'])


def test_is_copy():
    ray_df = create_test_dataframe()

    with pytest.raises(NotImplementedError):
        ray_df.is_copy


def test___itruediv__():
    ray_df = create_test_dataframe()

    with pytest.raises(NotImplementedError):
        ray_df.__itruediv__()


def test___div__():
    ray_df = create_test_dataframe()

    with pytest.raises(NotImplementedError):
        ray_df.__div__(None)


def test_at():
    ray_df = create_test_dataframe()

    with pytest.raises(NotImplementedError):
        ray_df.at()


def test_ix():
    ray_df = create_test_dataframe()

    with pytest.raises(NotImplementedError):
        ray_df.ix()


@pytest.fixture
def test_iloc(ray_df, pd_df):
    # Singleton
    assert ray_df.iloc[0].equals(pd_df.iloc[0])
    assert ray_df.iloc[0, 1] == pd_df.iloc[0, 1]

    # List
    assert ray_df.iloc[[1, 2]].equals(pd_df.iloc[[1, 2]])
    assert ray_df.iloc[[1, 2], [1, 0]].equals(pd_df.iloc[[1, 2], [1, 0]])

    # Slice
    assert ray_df.iloc[1:, 0].equals(pd_df.iloc[1:, 0])
    assert ray_df.iloc[1:2, 0].equals(pd_df.iloc[1:2, 0])
    assert ray_df.iloc[1:2, 0:2].equals(pd_df.iloc[1:2, 0:2])<|MERGE_RESOLUTION|>--- conflicted
+++ resolved
@@ -223,10 +223,6 @@
     test_notna(ray_df, pandas_df)
     test_notnull(ray_df, pandas_df)
 
-<<<<<<< HEAD
-
-=======
->>>>>>> 1d0402ed
     test_loc(ray_df, pandas_df)
     test_iloc(ray_df, pandas_df)
 
@@ -332,10 +328,6 @@
     test_iteritems(ray_df, pandas_df)
     test_itertuples(ray_df, pandas_df)
 
-<<<<<<< HEAD
-
-=======
->>>>>>> 1d0402ed
     test_loc(ray_df, pandas_df)
     test_iloc(ray_df, pandas_df)
 
