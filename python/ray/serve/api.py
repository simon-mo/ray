--- conflicted
+++ resolved
@@ -138,23 +138,11 @@
         return SQLiteKVStore(namespace, db_path=kv_store_path)
 
     master_actor = ServeMaster.options(
-<<<<<<< HEAD
-        detached=True, name=SERVE_MASTER_NAME).remote(kv_store_connector)
-
-    ray.get(master_actor.start_metric_sink.remote(metric_sink))
-
-    ray.get(
-        master_actor.start_router.remote(queueing_policy.value, policy_kwargs))
-
-    if start_server:
-        ray.get(master_actor.start_http_proxy.remote(http_host, http_port))
-=======
         detached=True,
         name=SERVE_MASTER_NAME,
         max_reconstructions=ray.ray_constants.INFINITE_RECONSTRUCTION,
     ).remote(kv_store_connector, queueing_policy.value, policy_kwargs,
-             start_server, http_host, http_port, gc_window_seconds)
->>>>>>> ae54e0dc
+             start_server, http_host, http_port, metric_sink)
 
     if start_server and blocking:
         block_until_http_ready("http://{}:{}/-/routes".format(
@@ -303,23 +291,7 @@
 
 
 @_ensure_connected
-<<<<<<< HEAD
 def stat():
     """Retrieve metric statistics about ray serve system."""
     [metric_sink] = ray.get(master_actor.get_metric_sink.remote())
-    return ray.get(metric_sink.get_metric_dict.remote())
-=======
-def stat(percentiles=[50, 90, 95],
-         agg_windows_seconds=[10, 60, 300, 600, 3600]):
-    """Retrieve metric statistics about ray serve system.
-
-    Args:
-        percentiles(List[int]): The percentiles for aggregation operations.
-            Default is 50th, 90th, 95th percentile.
-        agg_windows_seconds(List[int]): The aggregation windows in seconds.
-            The longest aggregation window must be shorter or equal to the
-            gc_window_seconds.
-    """
-    [monitor] = retry_actor_failures(master_actor.get_metric_monitor)
-    return ray.get(monitor.collect.remote(percentiles, agg_windows_seconds))
->>>>>>> ae54e0dc
+    return ray.get(metric_sink.get_metric.remote())