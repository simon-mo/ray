--- conflicted
+++ resolved
@@ -171,25 +171,20 @@
 
 @ray.remote
 class HTTPProxyActor:
-<<<<<<< HEAD
     async def __init__(
             self,
+            name,
             host,
             port,
             instance_name=None,
             _http_middlewares: List["starlette.middleware.Middleware"] = []):
         serve.init(name=instance_name)
-=======
-    async def __init__(self, name, host, port, instance_name=None):
-        serve.init(name=instance_name)
+        self.app = HTTPProxy()
+        self.host = host
+        self.port = port
+
         self.app = HTTPProxy()
         await self.app.fetch_config_from_controller(name, instance_name)
->>>>>>> 21994c59
-        self.host = host
-        self.port = port
-
-        self.app = HTTPProxy()
-        await self.app.fetch_config_from_controller(instance_name)
 
         self.wrapped_app = self.app
         for middleware in _http_middlewares:
