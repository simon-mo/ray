--- conflicted
+++ resolved
@@ -26,31 +26,21 @@
     # blocks forever
     """
 
-    def __init__(self):
+    async def fetch_config_from_master(self):
         assert ray.is_initialized()
-<<<<<<< HEAD
-        from ray.serve.api import init as serve_init, _get_master_actor
-        serve_init()
-
-        self.master = _get_master_actor()
+        master = ray.util.get_actor(SERVE_MASTER_NAME)
+
+        self.route_table, [
+            self.router_handle
+        ] = await retry_actor_failures_async(master.get_http_proxy_config)
+        [self.metric_sink] = await retry_actor_failure_async(
+            master.get_metric_sink)
 
         self.metric_collector = MetricClient.connect_from_serve()
         self.request_counter = self.metric_collector.new_counter(
             "num_http_requests",
             description="The number of requests processed",
             label_names=("route", ))
-
-    async def fetch_config_from_master(self):
-        self.route_table, [
-            self.router_handle
-        ] = await self.master.get_http_proxy_config.remote()
-        [self.metric_sink] = await self.master.get_metric_sink.remote()
-=======
-        master = ray.util.get_actor(SERVE_MASTER_NAME)
-        self.route_table, [
-            self.router_handle
-        ] = await retry_actor_failures_async(master.get_http_proxy_config)
->>>>>>> ae54e0dc
 
     def set_route_table(self, route_table):
         self.route_table = route_table
