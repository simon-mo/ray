import asyncio
from collections import defaultdict
from itertools import chain
import os
import random
import time
from dataclasses import dataclass, field
from typing import Union, Dict, Any, List, Optional, Tuple
from pydantic import BaseModel

import ray
import ray.cloudpickle as pickle
from ray.serve.autoscaling_policy import BasicAutoscalingPolicy
from ray.serve.backend_worker import create_backend_worker
from ray.serve.constants import ASYNC_CONCURRENCY, SERVE_PROXY_NAME
from ray.serve.http_proxy import HTTPProxyActor
from ray.serve.kv_store import RayInternalKVStore
from ray.serve.exceptions import RayServeException
from ray.serve.utils import (format_actor_name, get_random_letters, logger,
                             try_schedule_resources_on_nodes, get_all_node_ids)
from ray.serve.config import BackendConfig, ReplicaConfig
from ray.serve.long_pull import LongPullerHost
from ray.actor import ActorHandle

import numpy as np

# Used for testing purposes only. If this is set, the controller will crash
# after writing each checkpoint with the specified probability.
_CRASH_AFTER_CHECKPOINT_PROBABILITY = 0
CHECKPOINT_KEY = "serve-controller-checkpoint"

# Feature flag for controller resource checking. If true, controller will
# error if the desired replicas exceed current resource availability.
_RESOURCE_CHECK_ENABLED = True

# How often to call the control loop on the controller.
CONTROL_LOOP_PERIOD_S = 1.0

# TypeDefs
BackendTag = str
EndpointTag = str
ReplicaTag = str
NodeId = str


class TrafficPolicy:
    def __init__(self, traffic_dict: Dict[str, float]) -> None:
        self.traffic_dict = dict()
        self.shadow_dict = dict()
        self.set_traffic_dict(traffic_dict)

    def set_traffic_dict(self, traffic_dict: Dict[str, float]) -> None:
        prob = 0
        for backend, weight in traffic_dict.items():
            if weight < 0:
                raise ValueError(
                    "Attempted to assign a weight of {} to backend '{}'. "
                    "Weights cannot be negative.".format(weight, backend))
            prob += weight

        # These weights will later be plugged into np.random.choice, which
        # uses a tolerance of 1e-8.
        if not np.isclose(prob, 1, atol=1e-8):
            raise ValueError("Traffic dictionary weights must sum to 1, "
                             "currently they sum to {}".format(prob))
        self.traffic_dict = traffic_dict

    def set_shadow(self, backend: str, proportion: float):
        if proportion == 0 and backend in self.shadow_dict:
            del self.shadow_dict[backend]
        else:
            self.shadow_dict[backend] = proportion


class BackendInfo(BaseModel):
    # TODO(architkulkarni): Add type hint for worker_class after upgrading
    # cloudpickle and adding types to RayServeWrappedWorker
    worker_class: Any
    backend_config: BackendConfig
    replica_config: ReplicaConfig

    class Config:
        # TODO(architkulkarni): Remove once ReplicaConfig is a pydantic
        # model
        arbitrary_types_allowed = True


@dataclass
class ConfigurationStore:
    backends: Dict[BackendTag, BackendInfo] = field(default_factory=dict)
    traffic_policies: Dict[EndpointTag, TrafficPolicy] = field(
        default_factory=dict)
    routes: Dict[BackendTag, Tuple[EndpointTag, Any]] = field(
        default_factory=dict)

    def get_backend_configs(self) -> Dict[BackendTag, BackendConfig]:
        return {
            tag: info.backend_config
            for tag, info in self.backends.items()
        }

    def get_backend(self, backend_tag: BackendTag) -> Optional[BackendInfo]:
        return self.backends.get(backend_tag)

    def add_backend(self, backend_tag: BackendTag,
                    backend_info: BackendInfo) -> None:
        self.backends[backend_tag] = backend_info


@dataclass
class ActorStateReconciler:
    controller_name: str = field(init=True)
    detached: bool = field(init=True)

    routers_cache: Dict[NodeId, ActorHandle] = field(default_factory=dict)
    replicas: Dict[BackendTag, List[ReplicaTag]] = field(
        default_factory=lambda: defaultdict(list))
    replicas_to_start: Dict[BackendTag, List[ReplicaTag]] = field(
        default_factory=lambda: defaultdict(list))
    replicas_to_stop: Dict[BackendTag, List[ReplicaTag]] = field(
        default_factory=lambda: defaultdict(list))
    backends_to_remove: List[BackendTag] = field(default_factory=list)
    endpoints_to_remove: List[EndpointTag] = field(default_factory=list)
    # TODO(edoakes): consider removing this and just using the names.
    workers: Dict[BackendTag, Dict[ReplicaTag, ActorHandle]] = field(
        default_factory=lambda: defaultdict(dict))

    def router_handles(self) -> List[ActorHandle]:
        return list(self.routers_cache.values())

    def worker_handles(self) -> List[ActorHandle]:
        return list(
            chain.from_iterable([
                replica_dict.values()
                for replica_dict in self.workers.values()
            ]))

    def get_replica_actors(self, backend_tag: BackendTag) -> List[ActorHandle]:
<<<<<<< HEAD
        return list(self.workers[backend_tag].values())
=======
        return_list = []
        for replica_tag in self.replicas.get(backend_tag, []):
            try:
                replica_name = format_actor_name(replica_tag,
                                                 self.controller_name)
                return_list.append(ray.get_actor(replica_name))
            except ValueError:
                pass
        return return_list
>>>>>>> aba92886

    async def _start_pending_replicas(
            self, config_store: ConfigurationStore) -> None:
        """Starts the pending backend replicas in self.replicas_to_start.

        Starts the worker, then pushes an update to the router to add it to
        the proper backend. If the worker has already been started, only
        updates the router.

        Clears self.replicas_to_start.
        """
        replica_started_futures = []
        for backend_tag, replicas_to_create in self.replicas_to_start.items():
            for replica_tag in replicas_to_create:
                replica_started_futures.append(
                    self._start_replica(config_store, backend_tag,
                                        replica_tag))

        # Wait on all creation task futures together.
        await asyncio.gather(*replica_started_futures)

        self.replicas_to_start.clear()

    async def _start_replica(self, config_store: ConfigurationStore,
                             backend_tag: BackendTag,
                             replica_tag: ReplicaTag) -> None:
        # NOTE(edoakes): the replicas may already be created if we
        # failed after creating them but before writing a
        # checkpoint.
        replica_name = format_actor_name(replica_tag, self.controller_name)
        try:
            worker_handle = ray.get_actor(replica_name)
        except ValueError:
            worker_handle = await self._start_backend_worker(
                config_store, backend_tag, replica_tag, replica_name)

        self.replicas[backend_tag].append(replica_tag)
        self.workers[backend_tag][replica_tag] = worker_handle

        # Register the worker with the router.
        await asyncio.gather(*[
            router.add_new_worker.remote(backend_tag, replica_tag,
                                         worker_handle)
            for router in self.router_handles()
        ])

    def _scale_replicas(self, backends: Dict[BackendTag, BackendInfo],
                        backend_tag: BackendTag, num_replicas: int) -> None:
        """Scale the given backend to the number of replicas.

        NOTE: this does not actually start or stop the replicas, but instead
        adds the intention to start/stop them to self.workers_to_start and
        self.workers_to_stop. The caller is responsible for then first writing
        a checkpoint and then actually starting/stopping the intended replicas.
        This avoids inconsistencies with starting/stopping a worker and then
        crashing before writing a checkpoint.
        """
        logger.debug("Scaling backend '{}' to {} replicas".format(
            backend_tag, num_replicas))
        assert (backend_tag in backends
                ), "Backend {} is not registered.".format(backend_tag)
        assert num_replicas >= 0, ("Number of replicas must be"
                                   " greater than or equal to 0.")

        current_num_replicas = len(self.replicas[backend_tag])
        delta_num_replicas = num_replicas - current_num_replicas

        backend_info = backends[backend_tag]
        if delta_num_replicas > 0:
            can_schedule = try_schedule_resources_on_nodes(requirements=[
                backend_info.replica_config.resource_dict
                for _ in range(delta_num_replicas)
            ])

            if _RESOURCE_CHECK_ENABLED and not all(can_schedule):
                num_possible = sum(can_schedule)
                raise RayServeException(
                    "Cannot scale backend {} to {} replicas. Ray Serve tried "
                    "to add {} replicas but the resources only allows {} "
                    "to be added. To fix this, consider scaling to replica to "
                    "{} or add more resources to the cluster. You can check "
                    "avaiable resources with ray.nodes().".format(
                        backend_tag, num_replicas, delta_num_replicas,
                        num_possible, current_num_replicas + num_possible))

            logger.debug("Adding {} replicas to backend {}".format(
                delta_num_replicas, backend_tag))
            for _ in range(delta_num_replicas):
                replica_tag = "{}#{}".format(backend_tag, get_random_letters())
                self.replicas_to_start[backend_tag].append(replica_tag)

        elif delta_num_replicas < 0:
            logger.debug("Removing {} replicas from backend '{}'".format(
                -delta_num_replicas, backend_tag))
            assert len(self.replicas[backend_tag]) >= delta_num_replicas
            for _ in range(-delta_num_replicas):
                replica_tag = self.replicas[backend_tag].pop()
                if len(self.replicas[backend_tag]) == 0:
                    del self.replicas[backend_tag]

                del self.workers[backend_tag][replica_tag]
                if len(self.workers[backend_tag]) == 0:
                    del self.workers[backend_tag]

                self.replicas_to_stop[backend_tag].append(replica_tag)

    async def _stop_pending_replicas(self) -> None:
        """Stops the pending backend replicas in self.replicas_to_stop.

        Removes workers from the router, kills them, and clears
        self.replicas_to_stop.
        """
        for backend_tag, replicas_list in self.replicas_to_stop.items():
            for replica_tag in replicas_list:
                # NOTE(edoakes): the replicas may already be stopped if we
                # failed after stopping them but before writing a checkpoint.
                replica_name = format_actor_name(replica_tag,
                                                 self.controller_name)
                try:
                    replica = ray.get_actor(replica_name)
                except ValueError:
                    continue

                # Remove the replica from router. This call is idempotent.
                await asyncio.gather(*[
                    router.remove_worker.remote(backend_tag, replica_tag)
                    for router in self.router_handles()
                ])

                # TODO(edoakes): this logic isn't ideal because there may be
                # pending tasks still executing on the replica. However, if we
                # use replica.__ray_terminate__, we may send it while the
                # replica is being restarted and there's no way to tell if it
                # successfully killed the worker or not.
                ray.kill(replica, no_restart=True)

        self.replicas_to_stop.clear()

    async def _remove_pending_backends(self) -> None:
        """Removes the pending backends in self.backends_to_remove.

        Clears self.backends_to_remove.
        """
        for backend_tag in self.backends_to_remove:
            await asyncio.gather(*[
                router.remove_backend.remote(backend_tag)
                for router in self.router_handles()
            ])
        self.backends_to_remove.clear()

    async def _start_backend_worker(
            self, config_store: ConfigurationStore, backend_tag: BackendTag,
            replica_tag: ReplicaTag, replica_name: str) -> ActorHandle:
        """Creates a backend worker and waits for it to start up.

        Assumes that the backend configuration has already been registered
        in the ConfigurationStore.
        """
        logger.debug("Starting worker '{}' for backend '{}'.".format(
            replica_tag, backend_tag))
        backend_info = config_store.get_backend(backend_tag)

        worker_handle = ray.remote(backend_info.worker_class).options(
            name=replica_name,
            lifetime="detached" if self.detached else None,
            max_restarts=-1,
            max_task_retries=-1,
            **backend_info.replica_config.ray_actor_options).remote(
                backend_tag, replica_tag,
                backend_info.replica_config.actor_init_args,
                backend_info.backend_config, self.controller_name)
        # TODO(edoakes): we should probably have a timeout here.
        await worker_handle.ready.remote()
        return worker_handle

    def _start_routers_if_needed(self, http_host: str, http_port: str,
                                 http_middlewares: List[Any]) -> None:
        """Start a router on every node if it doesn't already exist."""
        for node_id, node_resource in get_all_node_ids():
            if node_id in self.routers_cache:
                continue

            router_name = format_actor_name(SERVE_PROXY_NAME,
                                            self.controller_name, node_id)
            try:
                router = ray.get_actor(router_name)
            except ValueError:
                logger.info("Starting router with name '{}' on node '{}' "
                            "listening on '{}:{}'".format(
                                router_name, node_id, http_host, http_port))
                router = HTTPProxyActor.options(
                    name=router_name,
                    lifetime="detached" if self.detached else None,
                    max_concurrency=ASYNC_CONCURRENCY,
                    max_restarts=-1,
                    max_task_retries=-1,
                    resources={
                        node_resource: 0.01
                    },
                ).remote(
                    node_id,
                    http_host,
                    http_port,
                    controller_name=self.controller_name,
                    http_middlewares=http_middlewares)

            self.routers_cache[node_id] = router

    def _stop_routers_if_needed(self) -> bool:
        """Removes router actors from any nodes that no longer exist.

        Returns whether or not any actors were removed (a checkpoint should
        be taken).
        """
        actor_stopped = False
        all_node_ids = {node_id for node_id, _ in get_all_node_ids()}
        to_stop = []
        for node_id in self.routers_cache:
            if node_id not in all_node_ids:
                logger.info(
                    "Removing router on removed node '{}'.".format(node_id))
                to_stop.append(node_id)

        for node_id in to_stop:
            router_handle = self.routers_cache.pop(node_id)
            ray.kill(router_handle, no_restart=True)
            actor_stopped = True

        return actor_stopped

    async def _remove_pending_endpoints(self) -> None:
        """Removes the pending endpoints in self.actor_reconciler.endpoints_to_remove.

        Clears self.endpoints_to_remove.
        """
        for endpoint_tag in self.endpoints_to_remove:
            await asyncio.gather(*[
                router.remove_endpoint.remote(endpoint_tag)
                for router in self.router_handles()
            ])
        self.endpoints_to_remove.clear()

    def _recover_actor_handles(self) -> None:
        # Refresh the RouterCache
        for node_id in self.routers_cache.keys():
            router_name = format_actor_name(SERVE_PROXY_NAME,
                                            self.controller_name, node_id)
            self.routers_cache[node_id] = ray.get_actor(router_name)

        # Fetch actor handles for all of the backend replicas in the system.
        # All of these workers are guaranteed to already exist because they
        # would not be written to a checkpoint in self.workers until they were
        # created.
        for backend_tag, replica_tags in self.replicas.items():
            for replica_tag in replica_tags:
                replica_name = format_actor_name(replica_tag,
                                                 self.controller_name)
                self.workers[backend_tag][replica_tag] = ray.get_actor(
                    replica_name)

    async def _recover_from_checkpoint(
            self, config_store: ConfigurationStore,
            controller: "ServeController"
    ) -> Dict[BackendTag, BasicAutoscalingPolicy]:
        self._recover_actor_handles()
        autoscaling_policies = dict()
        # Push configuration state to the router.
        # TODO(edoakes): should we make this a pull-only model for simplicity?
        for endpoint, traffic_policy in config_store.traffic_policies.items():
            await asyncio.gather(*[
                router.set_traffic.remote(endpoint, traffic_policy)
                for router in self.router_handles()
            ])

        for backend_tag, replica_dict in self.workers.items():
            for replica_tag, worker in replica_dict.items():
                await asyncio.gather(*[
                    router.add_new_worker.remote(backend_tag, replica_tag,
                                                 worker)
                    for router in self.router_handles()
                ])

        for backend, info in config_store.backends.items():
            await asyncio.gather(*[
                router.set_backend_config.remote(backend, info.backend_config)
                for router in self.router_handles()
            ])
            await controller.broadcast_backend_config(backend)
            metadata = info.backend_config.internal_metadata
            if metadata.autoscaling_config is not None:
                autoscaling_policies[backend] = BasicAutoscalingPolicy(
                    backend, metadata.autoscaling_config)

        # Push configuration state to the routers.
        await asyncio.gather(*[
            router.set_route_table.remote(config_store.routes)
            for router in self.router_handles()
        ])

        # Start/stop any pending backend replicas.
        await self._start_pending_replicas(config_store)
        await self._stop_pending_replicas()

        # Remove any pending backends and endpoints.
        await self._remove_pending_backends()
        await self._remove_pending_endpoints()

        return autoscaling_policies


@dataclass
class Checkpoint:
    config: ConfigurationStore
    reconciler: ActorStateReconciler


@ray.remote
class ServeController:
    """Responsible for managing the state of the serving system.

    The controller implements fault tolerance by persisting its state in
    a new checkpoint each time a state change is made. If the actor crashes,
    the latest checkpoint is loaded and the state is recovered. Checkpoints
    are written/read using a provided KV-store interface.

    All hard state in the system is maintained by this actor and persisted via
    these checkpoints. Soft state required by other components is fetched by
    those actors from this actor on startup and updates are pushed out from
    this actor.

    All other actors started by the controller are named, detached actors
    so they will not fate share with the controller if it crashes.

    The following guarantees are provided for state-changing calls to the
    controller:
        - If the call succeeds, the change was made and will be reflected in
          the system even if the controller or other actors die unexpectedly.
        - If the call fails, the change may have been made but isn't guaranteed
          to have been. The client should retry in this case. Note that this
          requires all implementations here to be idempotent.
    """

    async def __init__(self,
                       controller_name: str,
                       http_host: str,
                       http_port: str,
                       http_middlewares: List[Any],
                       detached: bool = False):
        # Used to read/write checkpoints.
        self.kv_store = RayInternalKVStore(namespace=controller_name)
        # ConfigurationStore
        self.configuration_store = ConfigurationStore()
        # ActorStateReconciler
        self.actor_reconciler = ActorStateReconciler(controller_name, detached)

        # backend -> AutoscalingPolicy
        self.autoscaling_policies = dict()

        # Dictionary of backend_tag -> router_name -> most recent queue length.
        self.backend_stats = defaultdict(lambda: defaultdict(dict))

        # Used to ensure that only a single state-changing operation happens
        # at any given time.
        self.write_lock = asyncio.Lock()

        self.http_host = http_host
        self.http_port = http_port
        self.http_middlewares = http_middlewares

        # If starting the actor for the first time, starts up the other system
        # components. If recovering, fetches their actor handles.
        self.actor_reconciler._start_routers_if_needed(
            self.http_host, self.http_port, self.http_middlewares)

        # NOTE(edoakes): unfortunately, we can't completely recover from a
        # checkpoint in the constructor because we block while waiting for
        # other actors to start up, and those actors fetch soft state from
        # this actor. Because no other tasks will start executing until after
        # the constructor finishes, if we were to run this logic in the
        # constructor it could lead to deadlock between this actor and a child.
        # However we do need to guarantee that we have fully recovered from a
        # checkpoint before any other state-changing calls run. We address this
        # by acquiring the write_lock and then posting the task to recover from
        # a checkpoint to the event loop. Other state-changing calls acquire
        # this lock and will be blocked until recovering from the checkpoint
        # finishes.
        checkpoint = self.kv_store.get(CHECKPOINT_KEY)
        if checkpoint is None:
            logger.debug("No checkpoint found")
        else:
            await self.write_lock.acquire()
            asyncio.get_event_loop().create_task(
                self._recover_from_checkpoint(checkpoint))

        self.long_pull_host = LongPullerHost()
        self.long_pull_host.notify_on_changed("traffic_policies", dict())
        self.long_pull_host.notify_on_changed("worker_handles", dict())
        self.long_pull_host.notify_on_changed("backend_configs", dict())

        asyncio.get_event_loop().create_task(self.run_control_loop())

    async def listen_on_changed(self, keys_to_snapshot_ids: Dict[str, int]):
        return await self.long_pull_host.listen_on_changed(keys_to_snapshot_ids
                                                           )

    def get_routers(self) -> Dict[str, ActorHandle]:
        """Returns a dictionary of node ID to router actor handles."""
        return self.actor_reconciler.routers_cache

    def get_router_config(self) -> Dict[str, Dict[str, Tuple[str, List[str]]]]:
        """Called by the router on startup to fetch required state."""
        return self.configuration_store.routes

    def _checkpoint(self) -> None:
        """Checkpoint internal state and write it to the KV store."""
        assert self.write_lock.locked()
        logger.debug("Writing checkpoint")
        start = time.time()

        checkpoint = pickle.dumps(
            Checkpoint(self.configuration_store, self.actor_reconciler))

        self.kv_store.put(CHECKPOINT_KEY, checkpoint)
        logger.debug("Wrote checkpoint in {:.2f}".format(time.time() - start))

        if random.random(
        ) < _CRASH_AFTER_CHECKPOINT_PROBABILITY and self.detached:
            logger.warning("Intentionally crashing after checkpoint")
            os._exit(0)

    async def _recover_from_checkpoint(self, checkpoint_bytes: bytes) -> None:
        """Recover the instance state from the provided checkpoint.

        Performs the following operations:
            1) Deserializes the internal state from the checkpoint.
            2) Pushes the latest configuration to the routers
               in case we crashed before updating them.
            3) Starts/stops any worker replicas that are pending creation or
               deletion.

        NOTE: this requires that self.write_lock is already acquired and will
        release it before returning.
        """
        assert self.write_lock.locked()

        start = time.time()
        logger.info("Recovering from checkpoint")

        restored_checkpoint: Checkpoint = pickle.loads(checkpoint_bytes)
        # Restore ConfigurationStore
        self.configuration_store = restored_checkpoint.config

        # Restore ActorStateReconciler
        self.actor_reconciler = restored_checkpoint.reconciler

        self.autoscaling_policies = await self.actor_reconciler.\
            _recover_from_checkpoint(self.configuration_store, self)

        logger.info(
            "Recovered from checkpoint in {:.3f}s".format(time.time() - start))

        self.write_lock.release()

    async def do_autoscale(self) -> None:
        for backend, info in self.configuration_store.backends.items():
            if backend not in self.autoscaling_policies:
                continue

            new_num_replicas = self.autoscaling_policies[backend].scale(
                self.backend_stats[backend], info.backend_config.num_replicas)
            if new_num_replicas > 0:
                await self.update_backend_config(
                    backend, {"num_replicas": new_num_replicas})

    async def run_control_loop(self) -> None:
        while True:
            await self.do_autoscale()
            async with self.write_lock:
                self.actor_reconciler._start_routers_if_needed(
                    self.http_host, self.http_port, self.http_middlewares)
                checkpoint_required = self.actor_reconciler.\
                    _stop_routers_if_needed()
                if checkpoint_required:
                    self._checkpoint()

            await asyncio.sleep(CONTROL_LOOP_PERIOD_S)

    def get_backend_configs(self) -> Dict[str, BackendConfig]:
        """Fetched by the router on startup."""
        return self.configuration_store.get_backend_configs()

    def get_traffic_policies(self) -> Dict[str, TrafficPolicy]:
        """Fetched by the router on startup."""
        return self.configuration_store.traffic_policies

    def _list_replicas(self, backend_tag: BackendTag) -> List[str]:
        """Used only for testing."""
        return self.actor_reconciler.replicas[backend_tag]

    def get_traffic_policy(self, endpoint: str) -> TrafficPolicy:
        """Fetched by serve handles."""
        return self.configuration_store.traffic_policies[endpoint]

    def get_all_worker_handles(self) -> Dict[str, Dict[str, ActorHandle]]:
        """Fetched by the router on startup."""
        return self.actor_reconciler.workers

    def get_all_backends(self) -> Dict[str, BackendConfig]:
        """Returns a dictionary of backend tag to backend config."""
        return self.configuration_store.get_backend_configs()

    def get_all_endpoints(self) -> Dict[str, Dict[str, Any]]:
        """Returns a dictionary of endpoint to endpoint config."""
        endpoints = {}
        for route, (endpoint,
                    methods) in self.configuration_store.routes.items():
            if endpoint in self.configuration_store.traffic_policies:
                traffic_policy = self.configuration_store.traffic_policies[
                    endpoint]
                traffic_dict = traffic_policy.traffic_dict
                shadow_dict = traffic_policy.shadow_dict
            else:
                traffic_dict = {}
                shadow_dict = {}

            endpoints[endpoint] = {
                "route": route if route.startswith("/") else None,
                "methods": methods,
                "traffic": traffic_dict,
                "shadows": shadow_dict,
            }
        return endpoints

    async def _set_traffic(self, endpoint_name: str,
                           traffic_dict: Dict[str, float]) -> None:
        if endpoint_name not in self.get_all_endpoints():
            raise ValueError("Attempted to assign traffic for an endpoint '{}'"
                             " that is not registered.".format(endpoint_name))

        assert isinstance(traffic_dict,
                          dict), "Traffic policy must be a dictionary."

        for backend in traffic_dict:
            if self.configuration_store.get_backend(backend) is None:
                raise ValueError(
                    "Attempted to assign traffic to a backend '{}' that "
                    "is not registered.".format(backend))

        traffic_policy = TrafficPolicy(traffic_dict)
        self.configuration_store.traffic_policies[
            endpoint_name] = traffic_policy

        # NOTE(edoakes): we must write a checkpoint before pushing the
        # update to avoid inconsistent state if we crash after pushing the
        # update.
        self._checkpoint()
        self.long_pull_host.notify_on_changed(
            "traffic_policies", self.configuration_store.traffic_policies)
        await asyncio.gather(*[
            router.set_traffic.remote(endpoint_name, traffic_policy)
            for router in self.actor_reconciler.router_handles()
        ])

    async def set_traffic(self, endpoint_name: str,
                          traffic_dict: Dict[str, float]) -> None:
        """Sets the traffic policy for the specified endpoint."""
        async with self.write_lock:
            await self._set_traffic(endpoint_name, traffic_dict)

    async def shadow_traffic(self, endpoint_name: str, backend_tag: BackendTag,
                             proportion: float) -> None:
        """Shadow traffic from the endpoint to the backend."""
        async with self.write_lock:
            if endpoint_name not in self.get_all_endpoints():
                raise ValueError("Attempted to shadow traffic from an "
                                 "endpoint '{}' that is not registered."
                                 .format(endpoint_name))

            if self.configuration_store.get_backend(backend_tag) is None:
                raise ValueError(
                    "Attempted to shadow traffic to a backend '{}' that "
                    "is not registered.".format(backend_tag))

            self.configuration_store.traffic_policies[
                endpoint_name].set_shadow(backend_tag, proportion)

            # NOTE(edoakes): we must write a checkpoint before pushing the
            # update to avoid inconsistent state if we crash after pushing the
            # update.
            self._checkpoint()
            await asyncio.gather(*[
                router.set_traffic.remote(
                    endpoint_name,
                    self.configuration_store.traffic_policies[endpoint_name],
                ) for router in self.actor_reconciler.router_handles()
            ])

    # TODO(architkulkarni): add Optional for route after cloudpickle upgrade
    async def create_endpoint(self, endpoint: str,
                              traffic_dict: Dict[str, float], route,
                              methods) -> None:
        """Create a new endpoint with the specified route and methods.

        If the route is None, this is a "headless" endpoint that will not
        be exposed over HTTP and can only be accessed via a handle.
        """
        async with self.write_lock:
            # If this is a headless endpoint with no route, key the endpoint
            # based on its name.
            # TODO(edoakes): we should probably just store routes and endpoints
            # separately.
            if route is None:
                route = endpoint

            # TODO(edoakes): move this to client side.
            err_prefix = "Cannot create endpoint."
            if route in self.configuration_store.routes:

                # Ensures this method is idempotent
                if self.configuration_store.routes[route] == (endpoint,
                                                              methods):
                    return

                else:
                    raise ValueError(
                        "{} Route '{}' is already registered.".format(
                            err_prefix, route))

            if endpoint in self.get_all_endpoints():
                raise ValueError(
                    "{} Endpoint '{}' is already registered.".format(
                        err_prefix, endpoint))

            logger.info(
                "Registering route '{}' to endpoint '{}' with methods '{}'.".
                format(route, endpoint, methods))

            self.configuration_store.routes[route] = (endpoint, methods)

            # NOTE(edoakes): checkpoint is written in self._set_traffic.
            await self._set_traffic(endpoint, traffic_dict)
            await asyncio.gather(*[
                router.set_route_table.remote(self.configuration_store.routes)
                for router in self.actor_reconciler.router_handles()
            ])

    async def delete_endpoint(self, endpoint: str) -> None:
        """Delete the specified endpoint.

        Does not modify any corresponding backends.
        """
        logger.info("Deleting endpoint '{}'".format(endpoint))
        async with self.write_lock:
            # This method must be idempotent. We should validate that the
            # specified endpoint exists on the client.
            for route, (route_endpoint,
                        _) in self.configuration_store.routes.items():
                if route_endpoint == endpoint:
                    route_to_delete = route
                    break
            else:
                logger.info("Endpoint '{}' doesn't exist".format(endpoint))
                return

            # Remove the routing entry.
            del self.configuration_store.routes[route_to_delete]

            # Remove the traffic policy entry if it exists.
            if endpoint in self.configuration_store.traffic_policies:
                del self.configuration_store.traffic_policies[endpoint]

            self.actor_reconciler.endpoints_to_remove.append(endpoint)

            # NOTE(edoakes): we must write a checkpoint before pushing the
            # updates to the routers to avoid inconsistent state if we crash
            # after pushing the update.
            self._checkpoint()

            await asyncio.gather(*[
                router.set_route_table.remote(self.configuration_store.routes)
                for router in self.actor_reconciler.router_handles()
            ])
            await self.actor_reconciler._remove_pending_endpoints()

    async def create_backend(self, backend_tag: BackendTag,
                             backend_config: BackendConfig,
                             replica_config: ReplicaConfig) -> None:
        """Register a new backend under the specified tag."""
        async with self.write_lock:
            # Ensures this method is idempotent.
            backend_info = self.configuration_store.get_backend(backend_tag)
            if backend_info is not None:
                if (backend_info.backend_config == backend_config
                        and backend_info.replica_config == replica_config):
                    return

            backend_worker = create_backend_worker(
                replica_config.func_or_class)

            # Save creator that starts replicas, the arguments to be passed in,
            # and the configuration for the backends.
            self.configuration_store.add_backend(
                backend_tag,
                BackendInfo(
                    worker_class=backend_worker,
                    backend_config=backend_config,
                    replica_config=replica_config))
            metadata = backend_config.internal_metadata
            if metadata.autoscaling_config is not None:
                self.autoscaling_policies[
                    backend_tag] = BasicAutoscalingPolicy(
                        backend_tag, metadata.autoscaling_config)

            try:
                self.actor_reconciler._scale_replicas(
                    self.configuration_store.backends, backend_tag,
                    backend_config.num_replicas)
            except RayServeException as e:
                del self.configuration_store.backends[backend_tag]
                raise e

            # NOTE(edoakes): we must write a checkpoint before starting new
            # or pushing the updated config to avoid inconsistent state if we
            # crash while making the change.
            self._checkpoint()
            await self.actor_reconciler._start_pending_replicas(
                self.configuration_store)

            logger.error(f"REPLCIAS: {self.actor_reconciler.replicas}")

            self.long_pull_host.notify_on_changed(
                "worker_handles", {
                    tag: self.actor_reconciler.get_replica_actors(tag)
                    for tag in self.configuration_store.backends.keys()
                })
            self.long_pull_host.notify_on_changed(
                "backend_configs",
                self.configuration_store.get_backend_configs())

            # Set the backend config inside the router
            # (particularly for max-batch-size).
            await asyncio.gather(*[
                router.set_backend_config.remote(backend_tag, backend_config)
                for router in self.actor_reconciler.router_handles()
            ])
            await self.broadcast_backend_config(backend_tag)

    async def delete_backend(self, backend_tag: BackendTag) -> None:
        async with self.write_lock:
            # This method must be idempotent. We should validate that the
            # specified backend exists on the client.
            if self.configuration_store.get_backend(backend_tag) is None:
                return

            # Check that the specified backend isn't used by any endpoints.
            for endpoint, traffic_policy in self.configuration_store.\
                    traffic_policies.items():
                if (backend_tag in traffic_policy.traffic_dict
                        or backend_tag in traffic_policy.shadow_dict):
                    raise ValueError("Backend '{}' is used by endpoint '{}' "
                                     "and cannot be deleted. Please remove "
                                     "the backend from all endpoints and try "
                                     "again.".format(backend_tag, endpoint))

            # Scale its replicas down to 0. This will also remove the backend
            # from self.configuration_store.backends and
            # self.actor_reconciler.replicas.
            self.actor_reconciler._scale_replicas(
                self.configuration_store.backends, backend_tag, 0)

            # Remove the backend's metadata.
            del self.configuration_store.backends[backend_tag]
            if backend_tag in self.autoscaling_policies:
                del self.autoscaling_policies[backend_tag]

            # Add the intention to remove the backend from the router.
            self.actor_reconciler.backends_to_remove.append(backend_tag)

            # NOTE(edoakes): we must write a checkpoint before removing the
            # backend from the router to avoid inconsistent state if we crash
            # after pushing the update.
            self._checkpoint()
            await self.actor_reconciler._stop_pending_replicas()
            await self.actor_reconciler._remove_pending_backends()

    async def update_backend_config(
            self, backend_tag: BackendTag,
            config_options: "Union[BackendConfig, Dict[str, Any]]") -> None:
        """Set the config for the specified backend."""
        async with self.write_lock:
            assert (self.configuration_store.get_backend(backend_tag)
                    ), "Backend {} is not registered.".format(backend_tag)
            assert isinstance(config_options, BackendConfig) or isinstance(
                config_options, dict)

            if isinstance(config_options, BackendConfig):
                update_data = config_options.dict(exclude_unset=True)
            elif isinstance(config_options, dict):
                update_data = config_options

            stored_backend_config = self.configuration_store.get_backend(
                backend_tag).backend_config
            backend_config = stored_backend_config.copy(update=update_data)
            backend_config._validate_complete()
            self.configuration_store.get_backend(
                backend_tag).backend_config = backend_config

            # Scale the replicas with the new configuration.
            self.actor_reconciler._scale_replicas(
                self.configuration_store.backends, backend_tag,
                backend_config.num_replicas)

            # NOTE(edoakes): we must write a checkpoint before pushing the
            # update to avoid inconsistent state if we crash after pushing the
            # update.
            self._checkpoint()

            # Inform the router about change in configuration
            # (particularly for setting max_batch_size).
            await asyncio.gather(*[
                router.set_backend_config.remote(backend_tag, backend_config)
                for router in self.actor_reconciler.router_handles()
            ])

            await self.actor_reconciler._start_pending_replicas(
                self.configuration_store)
            await self.actor_reconciler._stop_pending_replicas()

            await self.broadcast_backend_config(backend_tag)

    async def broadcast_backend_config(self, backend_tag: BackendTag) -> None:
        backend_config = self.configuration_store.get_backend(
            backend_tag).backend_config
        broadcast_futures = [
            replica.update_config.remote(backend_config).as_future() for
            replica in self.actor_reconciler.get_replica_actors(backend_tag)
        ]
        await asyncio.gather(*broadcast_futures)

    def get_backend_config(self, backend_tag: BackendTag) -> BackendConfig:
        """Get the current config for the specified backend."""
        assert (self.configuration_store.get_backend(backend_tag)
                ), "Backend {} is not registered.".format(backend_tag)
        return self.configuration_store.get_backend(backend_tag).backend_config

    async def shutdown(self) -> None:
        """Shuts down the serve instance completely."""
        async with self.write_lock:
            for router in self.actor_reconciler.router_handles():
                ray.kill(router, no_restart=True)
            for replica in self.actor_reconciler.worker_handles():
                ray.kill(replica, no_restart=True)
            self.kv_store.delete(CHECKPOINT_KEY)

    async def report_queue_lengths(self, router_name: str,
                                   queue_lengths: Dict[str, int]):
        # TODO: remove old router stats when removing them.
        for backend, queue_length in queue_lengths.items():
            self.backend_stats[backend][router_name] = queue_length<|MERGE_RESOLUTION|>--- conflicted
+++ resolved
@@ -136,9 +136,6 @@
             ]))
 
     def get_replica_actors(self, backend_tag: BackendTag) -> List[ActorHandle]:
-<<<<<<< HEAD
-        return list(self.workers[backend_tag].values())
-=======
         return_list = []
         for replica_tag in self.replicas.get(backend_tag, []):
             try:
@@ -148,7 +145,6 @@
             except ValueError:
                 pass
         return return_list
->>>>>>> aba92886
 
     async def _start_pending_replicas(
             self, config_store: ConfigurationStore) -> None:
