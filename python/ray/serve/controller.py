import asyncio
from collections import defaultdict
import os
import random
import time
from dataclasses import dataclass
from typing import Dict, Any, Optional
from uuid import uuid4, UUID

import ray
import ray.cloudpickle as pickle
from ray.serve.backend_worker import create_backend_replica
from ray.serve.constants import (
    LongPollKey, )
from ray.serve.kv_store import RayInternalKVStore
from ray.serve.exceptions import RayServeException
<<<<<<< HEAD
from ray.serve.utils import (format_actor_name, get_current_node_resource_key,
                             get_random_letters, logger,
                             try_schedule_resources_on_nodes, get_all_node_ids)
from ray.serve.config import (BackendConfig, DeploymentMode, ReplicaConfig,
                              HTTPOptions)
=======
from ray.serve.utils import logger
from ray.serve.config import BackendConfig, ReplicaConfig, HTTPConfig
>>>>>>> 4e569ee2
from ray.serve.long_poll import LongPollHost
from ray.serve.backend_state import BackendState
from ray.serve.endpoint_state import EndpointState
from ray.serve.http_state import HTTPState
from ray.serve.common import (
    BackendInfo,
    BackendTag,
    EndpointTag,
    GoalId,
    ReplicaTag,
    NodeId,
    TrafficPolicy,
)
from ray.actor import ActorHandle

# Used for testing purposes only. If this is set, the controller will crash
# after writing each checkpoint with the specified probability.
_CRASH_AFTER_CHECKPOINT_PROBABILITY = 0
CHECKPOINT_KEY = "serve-controller-checkpoint"

# How often to call the control loop on the controller.
CONTROL_LOOP_PERIOD_S = 1.0

REPLICA_STARTUP_TIME_WARNING_S = 5

<<<<<<< HEAD
# TypeDefs
BackendTag = str
EndpointTag = str
ReplicaTag = str
NodeId = str
GoalId = UUID
Duration = float


class TrafficPolicy:
    def __init__(self, traffic_dict: Dict[str, float]) -> None:
        self.traffic_dict: Dict[str, float] = dict()
        self.shadow_dict: Dict[str, float] = dict()
        self.set_traffic_dict(traffic_dict)

    def set_traffic_dict(self, traffic_dict: Dict[str, float]) -> None:
        prob = 0
        for backend, weight in traffic_dict.items():
            if weight < 0:
                raise ValueError(
                    "Attempted to assign a weight of {} to backend '{}'. "
                    "Weights cannot be negative.".format(weight, backend))
            prob += weight

        # These weights will later be plugged into np.random.choice, which
        # uses a tolerance of 1e-8.
        if not np.isclose(prob, 1, atol=1e-8):
            raise ValueError("Traffic dictionary weights must sum to 1, "
                             "currently they sum to {}".format(prob))
        self.traffic_dict = traffic_dict

    def set_shadow(self, backend: str, proportion: float):
        if proportion == 0 and backend in self.shadow_dict:
            del self.shadow_dict[backend]
        else:
            self.shadow_dict[backend] = proportion

    def __repr__(self) -> str:
        return f"<Traffic {self.traffic_dict}; Shadow {self.shadow_dict}>"


class HTTPState:
    def __init__(self, controller_name: str, detached: bool,
                 config: HTTPOptions):
        self._controller_name = controller_name
        self._detached = detached
        self._config = config
        self._proxy_actors: Dict[NodeId, ActorHandle] = dict()

        # Will populate self.proxy_actors with existing actors.
        self._start_proxies_if_needed()

    def get_config(self):
        return self._config

    def get_http_proxy_handles(self) -> Dict[NodeId, ActorHandle]:
        return self._proxy_actors

    def update(self):
        self._start_proxies_if_needed()
        self._stop_proxies_if_needed()

    def _get_target_nodes(self) -> List[Tuple[str, str]]:
        """Return the list of (id, resource_key) to deploy HTTP servers on."""
        location = self._config.location
        target_nodes = get_all_node_ids()

        if location == DeploymentMode.NoServer:
            return []

        if location == DeploymentMode.HeadOnly:
            head_node_resource_key = get_current_node_resource_key()
            target_nodes = [(node_id, node_resource)
                            for node_id, node_resource in target_nodes
                            if node_resource == head_node_resource_key][:1]

        return target_nodes

    def _start_proxies_if_needed(self) -> None:
        """Start a proxy on every node if it doesn't already exist."""
        for node_id, node_resource in self._get_target_nodes():
            if node_id in self._proxy_actors:
                continue

            name = format_actor_name(SERVE_PROXY_NAME, self._controller_name,
                                     node_id)
            try:
                proxy = ray.get_actor(name)
            except ValueError:
                logger.info("Starting HTTP proxy with name '{}' on node '{}' "
                            "listening on '{}:{}'".format(
                                name, node_id, self._config.host,
                                self._config.port))
                proxy = HTTPProxyActor.options(
                    name=name,
                    lifetime="detached" if self._detached else None,
                    max_concurrency=ASYNC_CONCURRENCY,
                    max_restarts=-1,
                    max_task_retries=-1,
                    resources={
                        node_resource: 0.01
                    },
                ).remote(
                    self._config.host,
                    self._config.port,
                    controller_name=self._controller_name,
                    http_middlewares=self._config.middlewares)

            self._proxy_actors[node_id] = proxy

    def _stop_proxies_if_needed(self) -> bool:
        """Removes proxy actors from any nodes that no longer exist."""
        all_node_ids = {node_id for node_id, _ in get_all_node_ids()}
        to_stop = []
        for node_id in self._proxy_actors:
            if node_id not in all_node_ids:
                logger.info("Removing HTTP proxy on removed node '{}'.".format(
                    node_id))
                to_stop.append(node_id)

        for node_id in to_stop:
            proxy = self._proxy_actors.pop(node_id)
            ray.kill(proxy, no_restart=True)


class BackendInfo(BaseModel):
    # TODO(architkulkarni): Add type hint for worker_class after upgrading
    # cloudpickle and adding types to RayServeWrappedReplica
    worker_class: Any
    backend_config: BackendConfig
    replica_config: ReplicaConfig

    class Config:
        # TODO(architkulkarni): Remove once ReplicaConfig is a pydantic
        # model
        arbitrary_types_allowed = True


class BackendState:
    def __init__(self, checkpoint: bytes = None):
        self.backends: Dict[BackendTag, BackendInfo] = dict()
        self.goals: Dict[BackendTag, GoalId] = dict()

        if checkpoint is not None:
            self.backends, self.goals = pickle.loads(checkpoint)

    def checkpoint(self):
        return pickle.dumps([self.backends, self.goals])

    def get_backend_configs(self) -> Dict[BackendTag, BackendConfig]:
        return {
            tag: info.backend_config
            for tag, info in self.backends.items()
        }

    def get_backend(self, backend_tag: BackendTag) -> Optional[BackendInfo]:
        return self.backends.get(backend_tag)

    def _set_backend_goal(self, backend_tag: BackendTag,
                          backend_info: Optional[BackendInfo],
                          goal_id: GoalId) -> Optional[GoalId]:
        existing_goal = self.goals.get(backend_tag)
        self.backends[backend_tag] = backend_info
        if not backend_info:
            del self.backends[backend_tag]
        self.goals[backend_tag] = goal_id
        return existing_goal

    def completed_goals(
            self,
            current_replicas: Dict[BackendTag, Dict[ReplicaTag, ActorHandle]]
    ) -> List[GoalId]:
        completed_goals = []
        all_tags = set(current_replicas.keys()).union(
            set(self.backends.keys()))

        for backend_tag in all_tags:
            desired_info = self.backends.get(backend_tag)
            existing_info = current_replicas.get(backend_tag)
            # Check for deleting
            if (not desired_info or
                    desired_info.backend_config.num_replicas == 0) and \
                    (not existing_info or len(existing_info) == 0):
                completed_goals.append(self.goals[backend_tag])

            # Check for a non-zero number of backends
            if desired_info and existing_info and desired_info.backend_config.\
                    num_replicas == len(existing_info):
                completed_goals.append(self.goals[backend_tag])
        return completed_goals


class EndpointState:
    def __init__(self, checkpoint: bytes = None):
        self.routes: Dict[BackendTag, Tuple[EndpointTag, Any]] = dict()
        self.traffic_policies: Dict[EndpointTag, TrafficPolicy] = dict()

        if checkpoint is not None:
            self.routes, self.traffic_policies = pickle.loads(checkpoint)

    def checkpoint(self):
        return pickle.dumps((self.routes, self.traffic_policies))

    def get_endpoints(self) -> Dict[EndpointTag, Dict[str, Any]]:
        endpoints = {}
        for route, (endpoint, methods) in self.routes.items():
            if endpoint in self.traffic_policies:
                traffic_policy = self.traffic_policies[endpoint]
                traffic_dict = traffic_policy.traffic_dict
                shadow_dict = traffic_policy.shadow_dict
            else:
                traffic_dict = {}
                shadow_dict = {}

            endpoints[endpoint] = {
                "route": route if route.startswith("/") else None,
                "methods": methods,
                "traffic": traffic_dict,
                "shadows": shadow_dict,
            }
        return endpoints


@dataclass
class ActorStateReconciler:
    controller_name: str = field(init=True)
    detached: bool = field(init=True)

    backend_replicas: Dict[BackendTag, Dict[ReplicaTag, ActorHandle]] = field(
        default_factory=lambda: defaultdict(dict))
    backend_replicas_to_start: Dict[BackendTag, List[ReplicaTag]] = field(
        default_factory=lambda: defaultdict(list))
    backend_replicas_to_stop: Dict[BackendTag, List[Tuple[
        ReplicaTag, Duration]]] = field(
            default_factory=lambda: defaultdict(list))
    backends_to_remove: List[BackendTag] = field(default_factory=list)

    # NOTE(ilr): These are not checkpointed, but will be recreated by
    # `_enqueue_pending_scale_changes_loop`.
    currently_starting_replicas: Dict[asyncio.Future, Tuple[
        BackendTag, ReplicaTag, ActorHandle]] = field(default_factory=dict)
    currently_stopping_replicas: Dict[asyncio.Future, Tuple[
        BackendTag, ReplicaTag]] = field(default_factory=dict)

    def __getstate__(self):
        state = self.__dict__.copy()
        del state["currently_stopping_replicas"]
        del state["currently_starting_replicas"]
        return state

    def __setstate__(self, state):
        self.__dict__.update(state)
        self.currently_stopping_replicas = {}
        self.currently_starting_replicas = {}

    # TODO(edoakes): consider removing this and just using the names.

    def get_replica_handles(self) -> List[ActorHandle]:
        return list(
            chain.from_iterable([
                replica_dict.values()
                for replica_dict in self.backend_replicas.values()
            ]))

    def get_replica_tags(self) -> List[ReplicaTag]:
        return list(
            chain.from_iterable([
                replica_dict.keys()
                for replica_dict in self.backend_replicas.values()
            ]))

    async def _start_backend_replica(self, backend_state: BackendState,
                                     backend_tag: BackendTag,
                                     replica_tag: ReplicaTag) -> ActorHandle:
        """Start a replica and return its actor handle.

        Checks if the named actor already exists before starting a new one.

        Assumes that the backend configuration is already in the Goal State.
        """
        # NOTE(edoakes): the replicas may already be created if we
        # failed after creating them but before writing a
        # checkpoint.
        replica_name = format_actor_name(replica_tag, self.controller_name)
        try:
            replica_handle = ray.get_actor(replica_name)
        except ValueError:
            logger.debug("Starting replica '{}' for backend '{}'.".format(
                replica_tag, backend_tag))
            backend_info = backend_state.get_backend(backend_tag)

            replica_handle = ray.remote(backend_info.worker_class).options(
                name=replica_name,
                lifetime="detached" if self.detached else None,
                max_restarts=-1,
                max_task_retries=-1,
                **backend_info.replica_config.ray_actor_options).remote(
                    backend_tag, replica_tag,
                    backend_info.replica_config.actor_init_args,
                    backend_info.backend_config, self.controller_name)

        return replica_handle

    def _scale_backend_replicas(
            self,
            backends: Dict[BackendTag, BackendInfo],
            backend_tag: BackendTag,
            num_replicas: int,
            force_kill: bool = False,
    ) -> None:
        """Scale the given backend to the number of replicas.

        NOTE: this does not actually start or stop the replicas, but instead
        adds the intention to start/stop them to self.backend_replicas_to_start
        and self.backend_replicas_to_stop. The caller is responsible for then
        first writing a checkpoint and then actually starting/stopping the
        intended replicas. This avoids inconsistencies with starting/stopping a
        replica and then crashing before writing a checkpoint.
        """

        logger.debug("Scaling backend '{}' to {} replicas".format(
            backend_tag, num_replicas))
        assert (backend_tag in backends
                ), "Backend {} is not registered.".format(backend_tag)
        assert num_replicas >= 0, ("Number of replicas must be"
                                   " greater than or equal to 0.")

        current_num_replicas = len(self.backend_replicas[backend_tag])
        delta_num_replicas = num_replicas - current_num_replicas

        backend_info: BackendInfo = backends[backend_tag]
        if delta_num_replicas > 0:
            can_schedule = try_schedule_resources_on_nodes(requirements=[
                backend_info.replica_config.resource_dict
                for _ in range(delta_num_replicas)
            ])

            if _RESOURCE_CHECK_ENABLED and not all(can_schedule):
                num_possible = sum(can_schedule)
                raise RayServeException(
                    "Cannot scale backend {} to {} replicas. Ray Serve tried "
                    "to add {} replicas but the resources only allows {} "
                    "to be added. To fix this, consider scaling to replica to "
                    "{} or add more resources to the cluster. You can check "
                    "avaiable resources with ray.nodes().".format(
                        backend_tag, num_replicas, delta_num_replicas,
                        num_possible, current_num_replicas + num_possible))

            logger.debug("Adding {} replicas to backend {}".format(
                delta_num_replicas, backend_tag))
            for _ in range(delta_num_replicas):
                replica_tag = "{}#{}".format(backend_tag, get_random_letters())
                self.backend_replicas_to_start[backend_tag].append(replica_tag)

        elif delta_num_replicas < 0:
            logger.debug("Removing {} replicas from backend '{}'".format(
                -delta_num_replicas, backend_tag))
            assert len(
                self.backend_replicas[backend_tag]) >= delta_num_replicas
            replicas_copy = self.backend_replicas.copy()
            for _ in range(-delta_num_replicas):
                replica_tag, _ = replicas_copy[backend_tag].popitem()

                graceful_timeout_s = (backend_info.backend_config.
                                      experimental_graceful_shutdown_timeout_s)
                if force_kill:
                    graceful_timeout_s = 0
                self.backend_replicas_to_stop[backend_tag].append((
                    replica_tag,
                    graceful_timeout_s,
                ))

    async def _enqueue_pending_scale_changes_loop(self,
                                                  backend_state: BackendState):
        for backend_tag, replicas_to_create in self.backend_replicas_to_start.\
                items():
            for replica_tag in replicas_to_create:
                replica_handle = await self._start_backend_replica(
                    backend_state, backend_tag, replica_tag)
                ready_future = replica_handle.ready.remote().as_future()
                self.currently_starting_replicas[ready_future] = (
                    backend_tag, replica_tag, replica_handle)

        for backend_tag, replicas_to_stop in (
                self.backend_replicas_to_stop.items()):
            for replica_tag, shutdown_timeout in replicas_to_stop:
                replica_name = format_actor_name(replica_tag,
                                                 self.controller_name)

                async def kill_actor(replica_name_to_use):
                    # NOTE: the replicas may already be stopped if we failed
                    # after stopping them but before writing a checkpoint.
                    try:
                        replica = ray.get_actor(replica_name_to_use)
                    except ValueError:
                        return

                    try:
                        await asyncio.wait_for(
                            replica.drain_pending_queries.remote(),
                            timeout=shutdown_timeout)
                    except asyncio.TimeoutError:
                        # Graceful period passed, kill it forcefully.
                        logger.debug(
                            f"{replica_name_to_use} did not shutdown after "
                            f"{shutdown_timeout}s, killing.")
                    finally:
                        ray.kill(replica, no_restart=True)

                self.currently_stopping_replicas[asyncio.ensure_future(
                    kill_actor(replica_name))] = (backend_tag, replica_tag)

    async def _check_currently_starting_replicas(self) -> int:
        """Returns the number of pending replicas waiting to start"""
        in_flight: Set[Future[Any]] = set()

        if self.currently_starting_replicas:
            done, in_flight = await asyncio.wait(
                list(self.currently_starting_replicas.keys()), timeout=0)
            for fut in done:
                (backend_tag, replica_tag,
                 replica_handle) = self.currently_starting_replicas.pop(fut)
                self.backend_replicas[backend_tag][
                    replica_tag] = replica_handle

                backend = self.backend_replicas_to_start.get(backend_tag)
                if backend:
                    try:
                        backend.remove(replica_tag)
                    except ValueError:
                        pass
                    if len(backend) == 0:
                        del self.backend_replicas_to_start[backend_tag]
        return len(in_flight)

    async def _check_currently_stopping_replicas(self) -> int:
        """Returns the number of replicas waiting to stop"""
        in_flight: Set[Future[Any]] = set()

        if self.currently_stopping_replicas:
            done_stoppping, in_flight = await asyncio.wait(
                list(self.currently_stopping_replicas.keys()), timeout=0)
            for fut in done_stoppping:
                (backend_tag,
                 replica_tag) = self.currently_stopping_replicas.pop(fut)

                backend_to_stop = self.backend_replicas_to_stop.get(
                    backend_tag)

                if backend_to_stop:
                    try:
                        backend_to_stop.remove(replica_tag)
                    except ValueError:
                        pass
                    if len(backend_to_stop) == 0:
                        del self.backend_replicas_to_stop[backend_tag]

                backend = self.backend_replicas.get(backend_tag)
                if backend:
                    try:
                        del backend[replica_tag]
                    except KeyError:
                        pass

                    if len(self.backend_replicas[backend_tag]) == 0:
                        del self.backend_replicas[backend_tag]

        return len(in_flight)

    async def update_actor_state(self, start_time: float) -> bool:
        """Returns whether the number of backends has changed."""
        num_starting = len(self.currently_starting_replicas)
        num_stopping = len(self.currently_stopping_replicas)

        num_pending_starts = await self._check_currently_starting_replicas()
        num_pending_stops = await self._check_currently_stopping_replicas()
        time_running = int(time.time() - start_time)
        if (time_running > 0
                and time_running % REPLICA_STARTUP_TIME_WARNING_S == 0):
            delta = time.time() - start_time
            logger.warning(
                f"Waited {delta:.2f}s for {num_pending_starts} replicas "
                f"to start up or {num_pending_stops} replicas to shutdown."
                " Make sure there are enough resources to create the "
                "replicas.")

        return (len(self.currently_starting_replicas) != num_starting) or \
            (len(self.currently_stopping_replicas) != num_stopping)

    def _recover_actor_handles(self) -> None:
        # Fetch actor handles for all of the backend replicas in the system.
        # All of these backend_replicas are guaranteed to already exist because
        #  they would not be written to a checkpoint in self.backend_replicas
        # until they were created.
        for backend_tag, replica_dict in self.backend_replicas.items():
            for replica_tag in replica_dict.keys():
                replica_name = format_actor_name(replica_tag,
                                                 self.controller_name)
                self.backend_replicas[backend_tag][
                    replica_tag] = ray.get_actor(replica_name)

    async def _recover_from_checkpoint(
            self, backend_state: BackendState, controller: "ServeController"
    ) -> Dict[BackendTag, BasicAutoscalingPolicy]:
        self._recover_actor_handles()
        autoscaling_policies = dict()

        for backend, info in backend_state.backends.items():
            metadata = info.backend_config.internal_metadata
            if metadata.autoscaling_config is not None:
                autoscaling_policies[backend] = BasicAutoscalingPolicy(
                    backend, metadata.autoscaling_config)

        # Start/stop any pending backend replicas.
        await self._enqueue_pending_scale_changes_loop(backend_state)

        return autoscaling_policies

=======
>>>>>>> 4e569ee2

@dataclass
class FutureResult:
    # Goal requested when this future was created
    requested_goal: Dict[str, Any]


@dataclass
class Checkpoint:
    endpoint_state_checkpoint: bytes
    backend_state_checkpoint: bytes
    # TODO(ilr) Rename reconciler to PendingState
    inflight_reqs: Dict[uuid4, FutureResult]


@ray.remote
class ServeController:
    """Responsible for managing the state of the serving system.

    The controller implements fault tolerance by persisting its state in
    a new checkpoint each time a state change is made. If the actor crashes,
    the latest checkpoint is loaded and the state is recovered. Checkpoints
    are written/read using a provided KV-store interface.

    All hard state in the system is maintained by this actor and persisted via
    these checkpoints. Soft state required by other components is fetched by
    those actors from this actor on startup and updates are pushed out from
    this actor.

    All other actors started by the controller are named, detached actors
    so they will not fate share with the controller if it crashes.

    The following guarantees are provided for state-changing calls to the
    controller:
        - If the call succeeds, the change was made and will be reflected in
          the system even if the controller or other actors die unexpectedly.
        - If the call fails, the change may have been made but isn't guaranteed
          to have been. The client should retry in this case. Note that this
          requires all implementations here to be idempotent.
    """

    async def __init__(self,
                       controller_name: str,
                       http_config: HTTPOptions,
                       detached: bool = False):
        # Used to read/write checkpoints.
        self.kv_store = RayInternalKVStore(namespace=controller_name)

        # Dictionary of backend_tag -> proxy_name -> most recent queue length.
        self.backend_stats = defaultdict(lambda: defaultdict(dict))

        # Used to ensure that only a single state-changing operation happens
        # at any given time.
        self.write_lock = asyncio.Lock()

        # Map of awaiting results
        # TODO(ilr): Checkpoint this once this becomes asynchronous
        self.inflight_results: Dict[UUID, asyncio.Event] = dict()
        self._serializable_inflight_results: Dict[UUID, FutureResult] = dict()

        # HTTP state doesn't currently require a checkpoint.
        self.http_state = HTTPState(controller_name, detached, http_config)

        checkpoint_bytes = self.kv_store.get(CHECKPOINT_KEY)
        if checkpoint_bytes is None:
            logger.debug("No checkpoint found")
            self.backend_state = BackendState(controller_name, detached)
            self.endpoint_state = EndpointState()
        else:
            checkpoint: Checkpoint = pickle.loads(checkpoint_bytes)
            self.backend_state = BackendState(
                controller_name,
                detached,
                checkpoint=checkpoint.backend_state_checkpoint)
            self.endpoint_state = EndpointState(
                checkpoint=checkpoint.endpoint_state_checkpoint)

            self._serializable_inflight_results = checkpoint.inflight_reqs
            for uuid, fut_result in self._serializable_inflight_results.items(
            ):
                self._create_event_with_result(fut_result.requested_goal, uuid)

        # NOTE(simon): Currently we do all-to-all broadcast. This means
        # any listeners will receive notification for all changes. This
        # can be problem at scale, e.g. updating a single backend config
        # will send over the entire configs. In the future, we should
        # optimize the logic to support subscription by key.
        self.long_poll_host = LongPollHost()

        self.notify_backend_configs_changed()
        self.notify_replica_handles_changed()
        self.notify_traffic_policies_changed()
        self.notify_route_table_changed()

        asyncio.get_event_loop().create_task(self.run_control_loop())

    async def wait_for_event(self, uuid: UUID) -> bool:
        start = time.time()
        if uuid not in self.inflight_results:
            logger.debug(f"UUID ({uuid}) not found!!!")
            return True
        event = self.inflight_results[uuid]
        await event.wait()
        self.inflight_results.pop(uuid)
        self._serializable_inflight_results.pop(uuid)
        async with self.write_lock:
            self._checkpoint()
        logger.debug(f"Waiting for {uuid} took {time.time() - start} seconds")

        return True

    def _create_event_with_result(
            self,
            goal_state: Dict[str, any],
            recreation_uuid: Optional[UUID] = None) -> UUID:
        # NOTE(ilr) Must be called before checkpointing!
        event = asyncio.Event()
        event.result = FutureResult(goal_state)
        uuid_val = recreation_uuid or uuid4()
        self.inflight_results[uuid_val] = event
        self._serializable_inflight_results[uuid_val] = event.result
        return uuid_val

    async def _num_inflight_results(self) -> int:
        return len(self.inflight_results)

    def notify_replica_handles_changed(self):
        self.long_poll_host.notify_changed(
            LongPollKey.REPLICA_HANDLES, {
                backend_tag: list(replica_dict.values())
                for backend_tag, replica_dict in
                self.backend_state.backend_replicas.items()
            })

    def notify_traffic_policies_changed(self):
        self.long_poll_host.notify_changed(
            LongPollKey.TRAFFIC_POLICIES,
            self.endpoint_state.traffic_policies,
        )

    def notify_backend_configs_changed(self):
        self.long_poll_host.notify_changed(
            LongPollKey.BACKEND_CONFIGS,
            self.backend_state.get_backend_configs())

    def notify_route_table_changed(self):
        self.long_poll_host.notify_changed(LongPollKey.ROUTE_TABLE,
                                           self.endpoint_state.routes)

    async def listen_for_change(self, keys_to_snapshot_ids: Dict[str, int]):
        """Proxy long pull client's listen request.

        Args:
            keys_to_snapshot_ids (Dict[str, int]): Snapshot IDs are used to
              determine whether or not the host should immediately return the
              data or wait for the value to be changed.
        """
        return await (
            self.long_poll_host.listen_for_change(keys_to_snapshot_ids))

    def get_http_proxies(self) -> Dict[NodeId, ActorHandle]:
        """Returns a dictionary of node ID to http_proxy actor handles."""
        return self.http_state.get_http_proxy_handles()

    def _checkpoint(self) -> None:
        """Checkpoint internal state and write it to the KV store."""
        assert self.write_lock.locked()
        logger.debug("Writing checkpoint")
        start = time.time()

        checkpoint = pickle.dumps(
            Checkpoint(self.endpoint_state.checkpoint(),
                       self.backend_state.checkpoint(),
                       self._serializable_inflight_results))

        self.kv_store.put(CHECKPOINT_KEY, checkpoint)
        logger.debug("Wrote checkpoint in {:.3f}s".format(time.time() - start))

        if random.random(
        ) < _CRASH_AFTER_CHECKPOINT_PROBABILITY and self.detached:
            logger.warning("Intentionally crashing after checkpoint")
            os._exit(0)

    async def reconcile_current_and_goal_backends(self):
        pass

    def set_goal_id(self, goal_id: UUID) -> None:
        event = self.inflight_results.get(goal_id)
        logger.debug(f"Setting goal id {goal_id}")
        if event:
            event.set()

    async def run_control_loop(self) -> None:
        while True:
            async with self.write_lock:
                self.http_state.update()

                completed_ids = self.backend_state.completed_goals()
                for done_id in completed_ids:
                    self.set_goal_id(done_id)
                delta_workers = await self.backend_state.update()
                if delta_workers:
                    self.notify_replica_handles_changed()
                    self._checkpoint()

            await asyncio.sleep(CONTROL_LOOP_PERIOD_S)

    def _all_replica_handles(
            self) -> Dict[BackendTag, Dict[ReplicaTag, ActorHandle]]:
        """Used for testing."""
        return self.backend_state.get_replica_handles()

    def get_all_backends(self) -> Dict[BackendTag, BackendConfig]:
        """Returns a dictionary of backend tag to backend config."""
        return self.backend_state.get_backend_configs()

    def get_all_endpoints(self) -> Dict[EndpointTag, Dict[BackendTag, Any]]:
        """Returns a dictionary of backend tag to backend config."""
        return self.endpoint_state.get_endpoints()

    async def _set_traffic(self, endpoint_name: str,
                           traffic_dict: Dict[str, float]) -> UUID:
        if endpoint_name not in self.endpoint_state.get_endpoints():
            raise ValueError("Attempted to assign traffic for an endpoint '{}'"
                             " that is not registered.".format(endpoint_name))

        assert isinstance(traffic_dict,
                          dict), "Traffic policy must be a dictionary."

        for backend in traffic_dict:
            if self.backend_state.get_backend(backend) is None:
                raise ValueError(
                    "Attempted to assign traffic to a backend '{}' that "
                    "is not registered.".format(backend))

        traffic_policy = TrafficPolicy(traffic_dict)
        self.endpoint_state.traffic_policies[endpoint_name] = traffic_policy

        return_uuid = self._create_event_with_result({
            endpoint_name: traffic_policy
        })
        # NOTE(edoakes): we must write a checkpoint before pushing the
        # update to avoid inconsistent state if we crash after pushing the
        # update.
        self._checkpoint()
        self.notify_traffic_policies_changed()
        self.set_goal_id(return_uuid)
        return return_uuid

    async def set_traffic(self, endpoint_name: str,
                          traffic_dict: Dict[str, float]) -> UUID:
        """Sets the traffic policy for the specified endpoint."""
        async with self.write_lock:
            return_uuid = await self._set_traffic(endpoint_name, traffic_dict)
        return return_uuid

    async def shadow_traffic(self, endpoint_name: str, backend_tag: BackendTag,
                             proportion: float) -> UUID:
        """Shadow traffic from the endpoint to the backend."""
        async with self.write_lock:
            if endpoint_name not in self.endpoint_state.get_endpoints():
                raise ValueError("Attempted to shadow traffic from an "
                                 "endpoint '{}' that is not registered."
                                 .format(endpoint_name))

            if self.backend_state.get_backend(backend_tag) is None:
                raise ValueError(
                    "Attempted to shadow traffic to a backend '{}' that "
                    "is not registered.".format(backend_tag))

            self.endpoint_state.traffic_policies[endpoint_name].set_shadow(
                backend_tag, proportion)

            traffic_policy = self.endpoint_state.traffic_policies[
                endpoint_name]

            return_uuid = self._create_event_with_result({
                endpoint_name: traffic_policy
            })
            # NOTE(edoakes): we must write a checkpoint before pushing the
            # update to avoid inconsistent state if we crash after pushing the
            # update.
            self._checkpoint()
            self.notify_traffic_policies_changed()
            self.set_goal_id(return_uuid)
            return return_uuid

    # TODO(architkulkarni): add Optional for route after cloudpickle upgrade
    async def create_endpoint(self, endpoint: str,
                              traffic_dict: Dict[str, float], route,
                              methods) -> UUID:
        """Create a new endpoint with the specified route and methods.

        If the route is None, this is a "headless" endpoint that will not
        be exposed over HTTP and can only be accessed via a handle.
        """
        async with self.write_lock:
            # If this is a headless endpoint with no route, key the endpoint
            # based on its name.
            # TODO(edoakes): we should probably just store routes and endpoints
            # separately.
            if route is None:
                route = endpoint

            # TODO(edoakes): move this to client side.
            err_prefix = "Cannot create endpoint."
            if route in self.endpoint_state.routes:

                # Ensures this method is idempotent
                if self.endpoint_state.routes[route] == (endpoint, methods):
                    return

                else:
                    raise ValueError(
                        "{} Route '{}' is already registered.".format(
                            err_prefix, route))

            if endpoint in self.endpoint_state.get_endpoints():
                raise ValueError(
                    "{} Endpoint '{}' is already registered.".format(
                        err_prefix, endpoint))

            logger.info(
                "Registering route '{}' to endpoint '{}' with methods '{}'.".
                format(route, endpoint, methods))

            self.endpoint_state.routes[route] = (endpoint, methods)

            # NOTE(edoakes): checkpoint is written in self._set_traffic.
            return_uuid = await self._set_traffic(endpoint, traffic_dict)
            self.notify_route_table_changed()
            return return_uuid

    async def delete_endpoint(self, endpoint: str) -> UUID:
        """Delete the specified endpoint.

        Does not modify any corresponding backends.
        """
        logger.info("Deleting endpoint '{}'".format(endpoint))
        async with self.write_lock:
            # This method must be idempotent. We should validate that the
            # specified endpoint exists on the client.
            for route, (route_endpoint,
                        _) in self.endpoint_state.routes.items():
                if route_endpoint == endpoint:
                    route_to_delete = route
                    break
            else:
                logger.info("Endpoint '{}' doesn't exist".format(endpoint))
                return

            # Remove the routing entry.
            del self.endpoint_state.routes[route_to_delete]

            # Remove the traffic policy entry if it exists.
            if endpoint in self.endpoint_state.traffic_policies:
                del self.endpoint_state.traffic_policies[endpoint]

            return_uuid = self._create_event_with_result({
                route_to_delete: None,
                endpoint: None
            })
            # NOTE(edoakes): we must write a checkpoint before pushing the
            # updates to the proxies to avoid inconsistent state if we crash
            # after pushing the update.
            self._checkpoint()
            self.notify_route_table_changed()
            self.set_goal_id(return_uuid)
            return return_uuid

    async def set_backend_goal(self, backend_tag: BackendTag,
                               backend_info: BackendInfo,
                               new_id: GoalId) -> None:
        # NOTE(ilr) Must checkpoint after doing this!
        existing_id_to_set = self.backend_state._set_backend_goal(
            backend_tag, backend_info, new_id)
        if existing_id_to_set:
            self.set_goal_id(existing_id_to_set)

    async def create_backend(self, backend_tag: BackendTag,
                             backend_config: BackendConfig,
                             replica_config: ReplicaConfig) -> UUID:
        """Register a new backend under the specified tag."""
        async with self.write_lock:
            # Ensures this method is idempotent.
            backend_info = self.backend_state.get_backend(backend_tag)
            if backend_info is not None:
                if (backend_info.backend_config == backend_config
                        and backend_info.replica_config == replica_config):
                    return

            backend_replica = create_backend_replica(
                replica_config.func_or_class)

            # Save creator that starts replicas, the arguments to be passed in,
            # and the configuration for the backends.
            backend_info = BackendInfo(
                worker_class=backend_replica,
                backend_config=backend_config,
                replica_config=replica_config)

            return_uuid = self._create_event_with_result({
                backend_tag: backend_info
            })

            await self.set_backend_goal(backend_tag, backend_info, return_uuid)

            try:
                # This call should be to run control loop
                self.backend_state.scale_backend_replicas(
                    backend_tag, backend_config.num_replicas)
            except RayServeException as e:
                del self.backend_state.backends[backend_tag]
                raise e

            # NOTE(edoakes): we must write a checkpoint before starting new
            # or pushing the updated config to avoid inconsistent state if we
            # crash while making the change.
            self._checkpoint()
            self.notify_backend_configs_changed()
            return return_uuid

    async def delete_backend(self,
                             backend_tag: BackendTag,
                             force_kill: bool = False) -> UUID:
        async with self.write_lock:
            # This method must be idempotent. We should validate that the
            # specified backend exists on the client.
            if self.backend_state.get_backend(backend_tag) is None:
                return

            # Check that the specified backend isn't used by any endpoints.
            for endpoint, traffic_policy in self.endpoint_state.\
                    traffic_policies.items():
                if (backend_tag in traffic_policy.traffic_dict
                        or backend_tag in traffic_policy.shadow_dict):
                    raise ValueError("Backend '{}' is used by endpoint '{}' "
                                     "and cannot be deleted. Please remove "
                                     "the backend from all endpoints and try "
                                     "again.".format(backend_tag, endpoint))

            # Scale its replicas down to 0. This will also remove the backend
            # from self.backend_state.backends and

            # This should be a call to the control loop
            self.backend_state.scale_backend_replicas(backend_tag, 0,
                                                      force_kill)

            # Remove the backend's metadata.
            del self.backend_state.backends[backend_tag]

            # Add the intention to remove the backend from the routers.
            self.backend_state.backends_to_remove.append(backend_tag)

            return_uuid = self._create_event_with_result({backend_tag: None})
            # Remove the backend's metadata.
            await self.set_backend_goal(backend_tag, None, return_uuid)
            # NOTE(edoakes): we must write a checkpoint before removing the
            # backend from the routers to avoid inconsistent state if we crash
            # after pushing the update.
            self._checkpoint()
            return return_uuid

    async def update_backend_config(self, backend_tag: BackendTag,
                                    config_options: BackendConfig) -> UUID:
        """Set the config for the specified backend."""
        async with self.write_lock:
            assert (self.backend_state.get_backend(backend_tag)
                    ), "Backend {} is not registered.".format(backend_tag)
            assert isinstance(config_options, BackendConfig)

            stored_backend_config = self.backend_state.get_backend(
                backend_tag).backend_config
            backend_config = stored_backend_config.copy(
                update=config_options.dict(exclude_unset=True))
            backend_config._validate_complete()
            self.backend_state.get_backend(
                backend_tag).backend_config = backend_config
            backend_info = self.backend_state.get_backend(backend_tag)

            return_uuid = self._create_event_with_result({
                backend_tag: backend_info
            })
            await self.set_backend_goal(backend_tag, backend_info, return_uuid)

            # Scale the replicas with the new configuration.

            # This should be to run the control loop
            self.backend_state.scale_backend_replicas(
                backend_tag, backend_config.num_replicas)

            # NOTE(edoakes): we must write a checkpoint before pushing the
            # update to avoid inconsistent state if we crash after pushing the
            # update.
            self._checkpoint()

            # Inform the routers and backend replicas about config changes.
            self.notify_backend_configs_changed()

            return return_uuid

    def get_backend_config(self, backend_tag: BackendTag) -> BackendConfig:
        """Get the current config for the specified backend."""
        assert (self.backend_state.get_backend(backend_tag)
                ), "Backend {} is not registered.".format(backend_tag)
        return self.backend_state.get_backend(backend_tag).backend_config

    def get_http_config(self):
        """Return the HTTP proxy configuration."""
        return self.http_state.get_config()

    async def shutdown(self) -> None:
        """Shuts down the serve instance completely."""
        async with self.write_lock:
            for proxy in self.http_state.get_http_proxy_handles().values():
                ray.kill(proxy, no_restart=True)
            for replica_dict in self.backend_state.get_replica_handles(
            ).values():
                for replica in replica_dict.values():
                    ray.kill(replica, no_restart=True)
            self.kv_store.delete(CHECKPOINT_KEY)<|MERGE_RESOLUTION|>--- conflicted
+++ resolved
@@ -1,43 +1,28 @@
 import asyncio
-from collections import defaultdict
 import os
 import random
 import time
+from collections import defaultdict
 from dataclasses import dataclass
-from typing import Dict, Any, Optional
-from uuid import uuid4, UUID
+from typing import Any, Dict, Optional
+from uuid import UUID, uuid4
+
+import ray.cloudpickle as pickle
+from ray.actor import ActorHandle
+from ray.serve.backend_state import BackendState
+from ray.serve.backend_worker import create_backend_replica
+from ray.serve.common import (BackendInfo, BackendTag, EndpointTag, GoalId,
+                              NodeId, ReplicaTag, TrafficPolicy)
+from ray.serve.config import (BackendConfig, HTTPOptions, ReplicaConfig)
+from ray.serve.constants import LongPollKey
+from ray.serve.endpoint_state import EndpointState
+from ray.serve.exceptions import RayServeException
+from ray.serve.http_state import HTTPState
+from ray.serve.kv_store import RayInternalKVStore
+from ray.serve.long_poll import LongPollHost
+from ray.serve.utils import logger
 
 import ray
-import ray.cloudpickle as pickle
-from ray.serve.backend_worker import create_backend_replica
-from ray.serve.constants import (
-    LongPollKey, )
-from ray.serve.kv_store import RayInternalKVStore
-from ray.serve.exceptions import RayServeException
-<<<<<<< HEAD
-from ray.serve.utils import (format_actor_name, get_current_node_resource_key,
-                             get_random_letters, logger,
-                             try_schedule_resources_on_nodes, get_all_node_ids)
-from ray.serve.config import (BackendConfig, DeploymentMode, ReplicaConfig,
-                              HTTPOptions)
-=======
-from ray.serve.utils import logger
-from ray.serve.config import BackendConfig, ReplicaConfig, HTTPConfig
->>>>>>> 4e569ee2
-from ray.serve.long_poll import LongPollHost
-from ray.serve.backend_state import BackendState
-from ray.serve.endpoint_state import EndpointState
-from ray.serve.http_state import HTTPState
-from ray.serve.common import (
-    BackendInfo,
-    BackendTag,
-    EndpointTag,
-    GoalId,
-    ReplicaTag,
-    NodeId,
-    TrafficPolicy,
-)
-from ray.actor import ActorHandle
 
 # Used for testing purposes only. If this is set, the controller will crash
 # after writing each checkpoint with the specified probability.
@@ -49,527 +34,6 @@
 
 REPLICA_STARTUP_TIME_WARNING_S = 5
 
-<<<<<<< HEAD
-# TypeDefs
-BackendTag = str
-EndpointTag = str
-ReplicaTag = str
-NodeId = str
-GoalId = UUID
-Duration = float
-
-
-class TrafficPolicy:
-    def __init__(self, traffic_dict: Dict[str, float]) -> None:
-        self.traffic_dict: Dict[str, float] = dict()
-        self.shadow_dict: Dict[str, float] = dict()
-        self.set_traffic_dict(traffic_dict)
-
-    def set_traffic_dict(self, traffic_dict: Dict[str, float]) -> None:
-        prob = 0
-        for backend, weight in traffic_dict.items():
-            if weight < 0:
-                raise ValueError(
-                    "Attempted to assign a weight of {} to backend '{}'. "
-                    "Weights cannot be negative.".format(weight, backend))
-            prob += weight
-
-        # These weights will later be plugged into np.random.choice, which
-        # uses a tolerance of 1e-8.
-        if not np.isclose(prob, 1, atol=1e-8):
-            raise ValueError("Traffic dictionary weights must sum to 1, "
-                             "currently they sum to {}".format(prob))
-        self.traffic_dict = traffic_dict
-
-    def set_shadow(self, backend: str, proportion: float):
-        if proportion == 0 and backend in self.shadow_dict:
-            del self.shadow_dict[backend]
-        else:
-            self.shadow_dict[backend] = proportion
-
-    def __repr__(self) -> str:
-        return f"<Traffic {self.traffic_dict}; Shadow {self.shadow_dict}>"
-
-
-class HTTPState:
-    def __init__(self, controller_name: str, detached: bool,
-                 config: HTTPOptions):
-        self._controller_name = controller_name
-        self._detached = detached
-        self._config = config
-        self._proxy_actors: Dict[NodeId, ActorHandle] = dict()
-
-        # Will populate self.proxy_actors with existing actors.
-        self._start_proxies_if_needed()
-
-    def get_config(self):
-        return self._config
-
-    def get_http_proxy_handles(self) -> Dict[NodeId, ActorHandle]:
-        return self._proxy_actors
-
-    def update(self):
-        self._start_proxies_if_needed()
-        self._stop_proxies_if_needed()
-
-    def _get_target_nodes(self) -> List[Tuple[str, str]]:
-        """Return the list of (id, resource_key) to deploy HTTP servers on."""
-        location = self._config.location
-        target_nodes = get_all_node_ids()
-
-        if location == DeploymentMode.NoServer:
-            return []
-
-        if location == DeploymentMode.HeadOnly:
-            head_node_resource_key = get_current_node_resource_key()
-            target_nodes = [(node_id, node_resource)
-                            for node_id, node_resource in target_nodes
-                            if node_resource == head_node_resource_key][:1]
-
-        return target_nodes
-
-    def _start_proxies_if_needed(self) -> None:
-        """Start a proxy on every node if it doesn't already exist."""
-        for node_id, node_resource in self._get_target_nodes():
-            if node_id in self._proxy_actors:
-                continue
-
-            name = format_actor_name(SERVE_PROXY_NAME, self._controller_name,
-                                     node_id)
-            try:
-                proxy = ray.get_actor(name)
-            except ValueError:
-                logger.info("Starting HTTP proxy with name '{}' on node '{}' "
-                            "listening on '{}:{}'".format(
-                                name, node_id, self._config.host,
-                                self._config.port))
-                proxy = HTTPProxyActor.options(
-                    name=name,
-                    lifetime="detached" if self._detached else None,
-                    max_concurrency=ASYNC_CONCURRENCY,
-                    max_restarts=-1,
-                    max_task_retries=-1,
-                    resources={
-                        node_resource: 0.01
-                    },
-                ).remote(
-                    self._config.host,
-                    self._config.port,
-                    controller_name=self._controller_name,
-                    http_middlewares=self._config.middlewares)
-
-            self._proxy_actors[node_id] = proxy
-
-    def _stop_proxies_if_needed(self) -> bool:
-        """Removes proxy actors from any nodes that no longer exist."""
-        all_node_ids = {node_id for node_id, _ in get_all_node_ids()}
-        to_stop = []
-        for node_id in self._proxy_actors:
-            if node_id not in all_node_ids:
-                logger.info("Removing HTTP proxy on removed node '{}'.".format(
-                    node_id))
-                to_stop.append(node_id)
-
-        for node_id in to_stop:
-            proxy = self._proxy_actors.pop(node_id)
-            ray.kill(proxy, no_restart=True)
-
-
-class BackendInfo(BaseModel):
-    # TODO(architkulkarni): Add type hint for worker_class after upgrading
-    # cloudpickle and adding types to RayServeWrappedReplica
-    worker_class: Any
-    backend_config: BackendConfig
-    replica_config: ReplicaConfig
-
-    class Config:
-        # TODO(architkulkarni): Remove once ReplicaConfig is a pydantic
-        # model
-        arbitrary_types_allowed = True
-
-
-class BackendState:
-    def __init__(self, checkpoint: bytes = None):
-        self.backends: Dict[BackendTag, BackendInfo] = dict()
-        self.goals: Dict[BackendTag, GoalId] = dict()
-
-        if checkpoint is not None:
-            self.backends, self.goals = pickle.loads(checkpoint)
-
-    def checkpoint(self):
-        return pickle.dumps([self.backends, self.goals])
-
-    def get_backend_configs(self) -> Dict[BackendTag, BackendConfig]:
-        return {
-            tag: info.backend_config
-            for tag, info in self.backends.items()
-        }
-
-    def get_backend(self, backend_tag: BackendTag) -> Optional[BackendInfo]:
-        return self.backends.get(backend_tag)
-
-    def _set_backend_goal(self, backend_tag: BackendTag,
-                          backend_info: Optional[BackendInfo],
-                          goal_id: GoalId) -> Optional[GoalId]:
-        existing_goal = self.goals.get(backend_tag)
-        self.backends[backend_tag] = backend_info
-        if not backend_info:
-            del self.backends[backend_tag]
-        self.goals[backend_tag] = goal_id
-        return existing_goal
-
-    def completed_goals(
-            self,
-            current_replicas: Dict[BackendTag, Dict[ReplicaTag, ActorHandle]]
-    ) -> List[GoalId]:
-        completed_goals = []
-        all_tags = set(current_replicas.keys()).union(
-            set(self.backends.keys()))
-
-        for backend_tag in all_tags:
-            desired_info = self.backends.get(backend_tag)
-            existing_info = current_replicas.get(backend_tag)
-            # Check for deleting
-            if (not desired_info or
-                    desired_info.backend_config.num_replicas == 0) and \
-                    (not existing_info or len(existing_info) == 0):
-                completed_goals.append(self.goals[backend_tag])
-
-            # Check for a non-zero number of backends
-            if desired_info and existing_info and desired_info.backend_config.\
-                    num_replicas == len(existing_info):
-                completed_goals.append(self.goals[backend_tag])
-        return completed_goals
-
-
-class EndpointState:
-    def __init__(self, checkpoint: bytes = None):
-        self.routes: Dict[BackendTag, Tuple[EndpointTag, Any]] = dict()
-        self.traffic_policies: Dict[EndpointTag, TrafficPolicy] = dict()
-
-        if checkpoint is not None:
-            self.routes, self.traffic_policies = pickle.loads(checkpoint)
-
-    def checkpoint(self):
-        return pickle.dumps((self.routes, self.traffic_policies))
-
-    def get_endpoints(self) -> Dict[EndpointTag, Dict[str, Any]]:
-        endpoints = {}
-        for route, (endpoint, methods) in self.routes.items():
-            if endpoint in self.traffic_policies:
-                traffic_policy = self.traffic_policies[endpoint]
-                traffic_dict = traffic_policy.traffic_dict
-                shadow_dict = traffic_policy.shadow_dict
-            else:
-                traffic_dict = {}
-                shadow_dict = {}
-
-            endpoints[endpoint] = {
-                "route": route if route.startswith("/") else None,
-                "methods": methods,
-                "traffic": traffic_dict,
-                "shadows": shadow_dict,
-            }
-        return endpoints
-
-
-@dataclass
-class ActorStateReconciler:
-    controller_name: str = field(init=True)
-    detached: bool = field(init=True)
-
-    backend_replicas: Dict[BackendTag, Dict[ReplicaTag, ActorHandle]] = field(
-        default_factory=lambda: defaultdict(dict))
-    backend_replicas_to_start: Dict[BackendTag, List[ReplicaTag]] = field(
-        default_factory=lambda: defaultdict(list))
-    backend_replicas_to_stop: Dict[BackendTag, List[Tuple[
-        ReplicaTag, Duration]]] = field(
-            default_factory=lambda: defaultdict(list))
-    backends_to_remove: List[BackendTag] = field(default_factory=list)
-
-    # NOTE(ilr): These are not checkpointed, but will be recreated by
-    # `_enqueue_pending_scale_changes_loop`.
-    currently_starting_replicas: Dict[asyncio.Future, Tuple[
-        BackendTag, ReplicaTag, ActorHandle]] = field(default_factory=dict)
-    currently_stopping_replicas: Dict[asyncio.Future, Tuple[
-        BackendTag, ReplicaTag]] = field(default_factory=dict)
-
-    def __getstate__(self):
-        state = self.__dict__.copy()
-        del state["currently_stopping_replicas"]
-        del state["currently_starting_replicas"]
-        return state
-
-    def __setstate__(self, state):
-        self.__dict__.update(state)
-        self.currently_stopping_replicas = {}
-        self.currently_starting_replicas = {}
-
-    # TODO(edoakes): consider removing this and just using the names.
-
-    def get_replica_handles(self) -> List[ActorHandle]:
-        return list(
-            chain.from_iterable([
-                replica_dict.values()
-                for replica_dict in self.backend_replicas.values()
-            ]))
-
-    def get_replica_tags(self) -> List[ReplicaTag]:
-        return list(
-            chain.from_iterable([
-                replica_dict.keys()
-                for replica_dict in self.backend_replicas.values()
-            ]))
-
-    async def _start_backend_replica(self, backend_state: BackendState,
-                                     backend_tag: BackendTag,
-                                     replica_tag: ReplicaTag) -> ActorHandle:
-        """Start a replica and return its actor handle.
-
-        Checks if the named actor already exists before starting a new one.
-
-        Assumes that the backend configuration is already in the Goal State.
-        """
-        # NOTE(edoakes): the replicas may already be created if we
-        # failed after creating them but before writing a
-        # checkpoint.
-        replica_name = format_actor_name(replica_tag, self.controller_name)
-        try:
-            replica_handle = ray.get_actor(replica_name)
-        except ValueError:
-            logger.debug("Starting replica '{}' for backend '{}'.".format(
-                replica_tag, backend_tag))
-            backend_info = backend_state.get_backend(backend_tag)
-
-            replica_handle = ray.remote(backend_info.worker_class).options(
-                name=replica_name,
-                lifetime="detached" if self.detached else None,
-                max_restarts=-1,
-                max_task_retries=-1,
-                **backend_info.replica_config.ray_actor_options).remote(
-                    backend_tag, replica_tag,
-                    backend_info.replica_config.actor_init_args,
-                    backend_info.backend_config, self.controller_name)
-
-        return replica_handle
-
-    def _scale_backend_replicas(
-            self,
-            backends: Dict[BackendTag, BackendInfo],
-            backend_tag: BackendTag,
-            num_replicas: int,
-            force_kill: bool = False,
-    ) -> None:
-        """Scale the given backend to the number of replicas.
-
-        NOTE: this does not actually start or stop the replicas, but instead
-        adds the intention to start/stop them to self.backend_replicas_to_start
-        and self.backend_replicas_to_stop. The caller is responsible for then
-        first writing a checkpoint and then actually starting/stopping the
-        intended replicas. This avoids inconsistencies with starting/stopping a
-        replica and then crashing before writing a checkpoint.
-        """
-
-        logger.debug("Scaling backend '{}' to {} replicas".format(
-            backend_tag, num_replicas))
-        assert (backend_tag in backends
-                ), "Backend {} is not registered.".format(backend_tag)
-        assert num_replicas >= 0, ("Number of replicas must be"
-                                   " greater than or equal to 0.")
-
-        current_num_replicas = len(self.backend_replicas[backend_tag])
-        delta_num_replicas = num_replicas - current_num_replicas
-
-        backend_info: BackendInfo = backends[backend_tag]
-        if delta_num_replicas > 0:
-            can_schedule = try_schedule_resources_on_nodes(requirements=[
-                backend_info.replica_config.resource_dict
-                for _ in range(delta_num_replicas)
-            ])
-
-            if _RESOURCE_CHECK_ENABLED and not all(can_schedule):
-                num_possible = sum(can_schedule)
-                raise RayServeException(
-                    "Cannot scale backend {} to {} replicas. Ray Serve tried "
-                    "to add {} replicas but the resources only allows {} "
-                    "to be added. To fix this, consider scaling to replica to "
-                    "{} or add more resources to the cluster. You can check "
-                    "avaiable resources with ray.nodes().".format(
-                        backend_tag, num_replicas, delta_num_replicas,
-                        num_possible, current_num_replicas + num_possible))
-
-            logger.debug("Adding {} replicas to backend {}".format(
-                delta_num_replicas, backend_tag))
-            for _ in range(delta_num_replicas):
-                replica_tag = "{}#{}".format(backend_tag, get_random_letters())
-                self.backend_replicas_to_start[backend_tag].append(replica_tag)
-
-        elif delta_num_replicas < 0:
-            logger.debug("Removing {} replicas from backend '{}'".format(
-                -delta_num_replicas, backend_tag))
-            assert len(
-                self.backend_replicas[backend_tag]) >= delta_num_replicas
-            replicas_copy = self.backend_replicas.copy()
-            for _ in range(-delta_num_replicas):
-                replica_tag, _ = replicas_copy[backend_tag].popitem()
-
-                graceful_timeout_s = (backend_info.backend_config.
-                                      experimental_graceful_shutdown_timeout_s)
-                if force_kill:
-                    graceful_timeout_s = 0
-                self.backend_replicas_to_stop[backend_tag].append((
-                    replica_tag,
-                    graceful_timeout_s,
-                ))
-
-    async def _enqueue_pending_scale_changes_loop(self,
-                                                  backend_state: BackendState):
-        for backend_tag, replicas_to_create in self.backend_replicas_to_start.\
-                items():
-            for replica_tag in replicas_to_create:
-                replica_handle = await self._start_backend_replica(
-                    backend_state, backend_tag, replica_tag)
-                ready_future = replica_handle.ready.remote().as_future()
-                self.currently_starting_replicas[ready_future] = (
-                    backend_tag, replica_tag, replica_handle)
-
-        for backend_tag, replicas_to_stop in (
-                self.backend_replicas_to_stop.items()):
-            for replica_tag, shutdown_timeout in replicas_to_stop:
-                replica_name = format_actor_name(replica_tag,
-                                                 self.controller_name)
-
-                async def kill_actor(replica_name_to_use):
-                    # NOTE: the replicas may already be stopped if we failed
-                    # after stopping them but before writing a checkpoint.
-                    try:
-                        replica = ray.get_actor(replica_name_to_use)
-                    except ValueError:
-                        return
-
-                    try:
-                        await asyncio.wait_for(
-                            replica.drain_pending_queries.remote(),
-                            timeout=shutdown_timeout)
-                    except asyncio.TimeoutError:
-                        # Graceful period passed, kill it forcefully.
-                        logger.debug(
-                            f"{replica_name_to_use} did not shutdown after "
-                            f"{shutdown_timeout}s, killing.")
-                    finally:
-                        ray.kill(replica, no_restart=True)
-
-                self.currently_stopping_replicas[asyncio.ensure_future(
-                    kill_actor(replica_name))] = (backend_tag, replica_tag)
-
-    async def _check_currently_starting_replicas(self) -> int:
-        """Returns the number of pending replicas waiting to start"""
-        in_flight: Set[Future[Any]] = set()
-
-        if self.currently_starting_replicas:
-            done, in_flight = await asyncio.wait(
-                list(self.currently_starting_replicas.keys()), timeout=0)
-            for fut in done:
-                (backend_tag, replica_tag,
-                 replica_handle) = self.currently_starting_replicas.pop(fut)
-                self.backend_replicas[backend_tag][
-                    replica_tag] = replica_handle
-
-                backend = self.backend_replicas_to_start.get(backend_tag)
-                if backend:
-                    try:
-                        backend.remove(replica_tag)
-                    except ValueError:
-                        pass
-                    if len(backend) == 0:
-                        del self.backend_replicas_to_start[backend_tag]
-        return len(in_flight)
-
-    async def _check_currently_stopping_replicas(self) -> int:
-        """Returns the number of replicas waiting to stop"""
-        in_flight: Set[Future[Any]] = set()
-
-        if self.currently_stopping_replicas:
-            done_stoppping, in_flight = await asyncio.wait(
-                list(self.currently_stopping_replicas.keys()), timeout=0)
-            for fut in done_stoppping:
-                (backend_tag,
-                 replica_tag) = self.currently_stopping_replicas.pop(fut)
-
-                backend_to_stop = self.backend_replicas_to_stop.get(
-                    backend_tag)
-
-                if backend_to_stop:
-                    try:
-                        backend_to_stop.remove(replica_tag)
-                    except ValueError:
-                        pass
-                    if len(backend_to_stop) == 0:
-                        del self.backend_replicas_to_stop[backend_tag]
-
-                backend = self.backend_replicas.get(backend_tag)
-                if backend:
-                    try:
-                        del backend[replica_tag]
-                    except KeyError:
-                        pass
-
-                    if len(self.backend_replicas[backend_tag]) == 0:
-                        del self.backend_replicas[backend_tag]
-
-        return len(in_flight)
-
-    async def update_actor_state(self, start_time: float) -> bool:
-        """Returns whether the number of backends has changed."""
-        num_starting = len(self.currently_starting_replicas)
-        num_stopping = len(self.currently_stopping_replicas)
-
-        num_pending_starts = await self._check_currently_starting_replicas()
-        num_pending_stops = await self._check_currently_stopping_replicas()
-        time_running = int(time.time() - start_time)
-        if (time_running > 0
-                and time_running % REPLICA_STARTUP_TIME_WARNING_S == 0):
-            delta = time.time() - start_time
-            logger.warning(
-                f"Waited {delta:.2f}s for {num_pending_starts} replicas "
-                f"to start up or {num_pending_stops} replicas to shutdown."
-                " Make sure there are enough resources to create the "
-                "replicas.")
-
-        return (len(self.currently_starting_replicas) != num_starting) or \
-            (len(self.currently_stopping_replicas) != num_stopping)
-
-    def _recover_actor_handles(self) -> None:
-        # Fetch actor handles for all of the backend replicas in the system.
-        # All of these backend_replicas are guaranteed to already exist because
-        #  they would not be written to a checkpoint in self.backend_replicas
-        # until they were created.
-        for backend_tag, replica_dict in self.backend_replicas.items():
-            for replica_tag in replica_dict.keys():
-                replica_name = format_actor_name(replica_tag,
-                                                 self.controller_name)
-                self.backend_replicas[backend_tag][
-                    replica_tag] = ray.get_actor(replica_name)
-
-    async def _recover_from_checkpoint(
-            self, backend_state: BackendState, controller: "ServeController"
-    ) -> Dict[BackendTag, BasicAutoscalingPolicy]:
-        self._recover_actor_handles()
-        autoscaling_policies = dict()
-
-        for backend, info in backend_state.backends.items():
-            metadata = info.backend_config.internal_metadata
-            if metadata.autoscaling_config is not None:
-                autoscaling_policies[backend] = BasicAutoscalingPolicy(
-                    backend, metadata.autoscaling_config)
-
-        # Start/stop any pending backend replicas.
-        await self._enqueue_pending_scale_changes_loop(backend_state)
-
-        return autoscaling_policies
-
-=======
->>>>>>> 4e569ee2
 
 @dataclass
 class FutureResult:
