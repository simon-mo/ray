import asyncio
from functools import wraps, singledispatch
import inspect
import json
import logging
import random
import string
import time
from typing import List
import io
import os

import ray
import requests
from pygments import formatters, highlight, lexers
from ray.serve.constants import HTTP_PROXY_TIMEOUT
from ray.serve.context import FakeFlaskRequest, TaskContext
from ray.serve.http_util import build_flask_request
import numpy as np

try:
    import pydantic
except ImportError:
    pydantic = None

ACTOR_FAILURE_RETRY_TIMEOUT_S = 60


def parse_request_item(request_item):
    if request_item.request_context == TaskContext.Web:
        is_web_context = True
        asgi_scope, body_bytes = request_item.request_args

        flask_request = build_flask_request(asgi_scope, io.BytesIO(body_bytes))
        args = (flask_request, )
        kwargs = {}
    else:
        is_web_context = False
        args = (FakeFlaskRequest(), )
        kwargs = request_item.request_kwargs

    return args, kwargs, is_web_context


def _get_logger():
    logger = logging.getLogger("ray.serve")
    # TODO(simon): Make logging level configurable.
    if os.environ.get("SERVE_LOG_DEBUG"):
        logger.setLevel(logging.DEBUG)
    else:
        logger.setLevel(logging.INFO)
    return logger


logger = _get_logger()


class ServeEncoder(json.JSONEncoder):
    """Ray.Serve's utility JSON encoder. Adds support for:
        - bytes
        - Pydantic types
        - Exceptions
        - numpy.ndarray
    """

    def default(self, o):  # pylint: disable=E0202
        if isinstance(o, bytes):
            return o.decode("utf-8")
        if pydantic is not None and isinstance(o, pydantic.BaseModel):
            return o.dict()
        if isinstance(o, Exception):
            return str(o)
        if isinstance(o, np.ndarray):
            if o.dtype.kind == "f":  # floats
                o = o.astype(float)
            if o.dtype.kind in {"i", "u"}:  # signed and unsigned integers.
                o = o.astype(int)
            return o.tolist()
        return super().default(o)


def pformat_color_json(d):
    """Use pygments to pretty format and colroize dictionary"""
    formatted_json = json.dumps(d, sort_keys=True, indent=4)

    colorful_json = highlight(formatted_json, lexers.JsonLexer(),
                              formatters.TerminalFormatter())

    return colorful_json


def block_until_http_ready(http_endpoint,
                           backoff_time_s=1,
                           timeout=HTTP_PROXY_TIMEOUT):
    http_is_ready = False
    start_time = time.time()

    while not http_is_ready:
        try:
            resp = requests.get(http_endpoint)
            assert resp.status_code == 200
            http_is_ready = True
        except Exception:
            pass

        if 0 < timeout < time.time() - start_time:
            raise TimeoutError(
                "HTTP proxy not ready after {} seconds.".format(timeout))

        time.sleep(backoff_time_s)


def get_random_letters(length=6):
    return "".join(random.choices(string.ascii_letters, k=length))


def async_retryable(cls):
    """Make all actor method invocations on the class retryable.

    Note: This will retry actor_handle.method_name.remote(), but it must
    be invoked in an async context.

    Usage:
        @ray.remote(max_restarts=10000)
        @async_retryable
        class A:
            pass
    """
    for name, method in inspect.getmembers(cls, predicate=inspect.isfunction):

        def decorate_with_retry(f):
            @wraps(f)
            async def retry_method(*args, **kwargs):
                start = time.time()
                while time.time() - start < ACTOR_FAILURE_RETRY_TIMEOUT_S:
                    try:
                        return await f(*args, **kwargs)
                    except ray.exceptions.RayActorError:
                        logger.warning(
                            "Actor method '{}' failed, retrying after 100ms.".
                            format(name))
                        await asyncio.sleep(0.1)
                raise RuntimeError("Timed out after {}s waiting for actor "
                                   "method '{}' to succeed.".format(
                                       ACTOR_FAILURE_RETRY_TIMEOUT_S, name))

            return retry_method

        method.__ray_invocation_decorator__ = decorate_with_retry
    return cls


def retry_actor_failures(f, *args, **kwargs):
    start = time.time()
    while time.time() - start < ACTOR_FAILURE_RETRY_TIMEOUT_S:
        try:
            return ray.get(f.remote(*args, **kwargs))
        except ray.exceptions.RayActorError:
            logger.warning(
                "Actor method '{}' failed, retrying after 100ms".format(
                    f._method_name))
            time.sleep(0.1)
    raise RuntimeError("Timed out after {}s waiting for actor "
                       "method '{}' to succeed.".format(
                           ACTOR_FAILURE_RETRY_TIMEOUT_S, f._method_name))


async def retry_actor_failures_async(f, *args, **kwargs):
    start = time.time()
    while time.time() - start < ACTOR_FAILURE_RETRY_TIMEOUT_S:
        try:
            return await f.remote(*args, **kwargs)
        except ray.exceptions.RayActorError:
            logger.warning(
                "Actor method '{}' failed, retrying after 100ms".format(
                    f._method_name))
            await asyncio.sleep(0.1)
    raise RuntimeError("Timed out after {}s waiting for actor "
                       "method '{}' to succeed.".format(
                           ACTOR_FAILURE_RETRY_TIMEOUT_S, f._method_name))


def format_actor_name(actor_name, instance_name=None):
    if instance_name is None:
        return actor_name
    else:
<<<<<<< HEAD
        return "{}:{}".format(cluster_name, actor_name)


@singledispatch
def chain_future(src, dst):
    """Base method for chaining futures together.

    Chaining futures means the output from source future(s) are written as the
    results of the destination future(s). This method can work with the
    following inputs:
        - src: Future, dst: Future
        - src: List[Future], dst: List[Future]
    """
    raise NotImplementedError()


@chain_future.register(asyncio.Future)
def _chain_future_single(src: asyncio.Future, dst: asyncio.Future):
    asyncio.futures._chain_future(src, dst)


@chain_future.register(list)
def _chain_future_list(src: List[asyncio.Future], dst: List[asyncio.Future]):
    if len(src) != len(dst):
        raise ValueError(
            "Source and destination list doesn't have the same length. "
            "Source: {}. Destination: {}.".foramt(len(src), len(dst)))

    for s, d in zip(src, dst):
        chain_future(s, d)


def unpack_future(src: asyncio.Future, num_items: int) -> List[asyncio.Future]:
    """Unpack the result of source future to num_items futures.

    This function takes in a Future and splits its result into many futures. If
    the result of the source future is an exception, then all destination
    futures will have the same exception.
    """
    dest_futures = [
        asyncio.get_event_loop().create_future() for _ in range(num_items)
    ]

    def unwrap_callback(fut: asyncio.Future):
        exception = fut.exception()
        if exception is not None:
            [f.set_exception(exception) for f in dest_futures]
            return

        result = fut.result()
        assert len(result) == num_items
        for item, future in zip(result, dest_futures):
            future.set_result(item)

    src.add_done_callback(unwrap_callback)

    return dest_futures
=======
        return "{}:{}".format(instance_name, actor_name)
>>>>>>> e372c062
<|MERGE_RESOLUTION|>--- conflicted
+++ resolved
@@ -184,8 +184,7 @@
     if instance_name is None:
         return actor_name
     else:
-<<<<<<< HEAD
-        return "{}:{}".format(cluster_name, actor_name)
+        return "{}:{}".format(instance_name, actor_name)
 
 
 @singledispatch
@@ -241,7 +240,4 @@
 
     src.add_done_callback(unwrap_callback)
 
-    return dest_futures
-=======
-        return "{}:{}".format(instance_name, actor_name)
->>>>>>> e372c062
+    return dest_futures