--- conflicted
+++ resolved
@@ -191,26 +191,18 @@
             serve_context.batch_size = batch_size
             # Flask requests are passed to __call__ as a list
             arg_list = [arg_list]
-
+            
+            self.request_counter.add(batch_size)
             result_list = await call_method(*arg_list, **kwargs_list)
 
             if (not isinstance(result_list,
                                list)) or (len(result_list) != batch_size):
-<<<<<<< HEAD
-                raise RayServeException("__call__ function "
-                                        "doesn't preserve batch-size. "
-                                        "Please return a list of result "
-                                        "with length equals to the batch "
-                                        "size.")
-            self.request_counter.add(batch_size)
-=======
                 error_message = ("Worker doesn't preserve batch size. The "
                                  "input has length {} but the returned list "
                                  "has length {}. Please return a list of "
                                  "results with length equal to the batch size"
                                  ".".format(batch_size, len(result_list)))
-                raise RayServeException(error_message)
->>>>>>> e631827a
+               raise RayServeException(error_message)
             return result_list
         except Exception as e:
             wrapped_exception = wrap_to_ray_error(e)
