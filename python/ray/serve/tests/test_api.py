--- conflicted
+++ resolved
@@ -433,13 +433,9 @@
 
 
 def test_delete_backend(serve_instance):
-<<<<<<< HEAD
+    client = serve_instance
+
     def function(_):
-=======
-    client = serve_instance
-
-    def function():
->>>>>>> b1bd5858
         return "hello"
 
     client.create_backend("delete:v1", function)
@@ -478,13 +474,9 @@
 
 @pytest.mark.parametrize("route", [None, "/delete-endpoint"])
 def test_delete_endpoint(serve_instance, route):
-<<<<<<< HEAD
+    client = serve_instance
+
     def function(_):
-=======
-    client = serve_instance
-
-    def function():
->>>>>>> b1bd5858
         return "hello"
 
     backend_name = "delete-endpoint:v1"
