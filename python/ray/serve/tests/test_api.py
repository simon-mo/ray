--- conflicted
+++ resolved
@@ -871,7 +871,6 @@
         verify_metrics()
 
 
-<<<<<<< HEAD
 def test_serve_forceful_shutdown(serve_instance):
     # Test that Serve will eventually shutdown the backends even though it runs
     # forever. Graceful shutdown is tested in unit test test_backend_worker.py
@@ -890,7 +889,8 @@
 
     with pytest.raises(ray.exceptions.RayActorError):
         ray.get(ref)
-=======
+
+
 def test_starlette_request(serve_instance):
     client = serve_instance
 
@@ -909,7 +909,6 @@
 
     resp = requests.post("http://127.0.0.1:8000/api", data=long_string).text
     assert resp == long_string
->>>>>>> 015a0f99
 
 
 if __name__ == "__main__":
