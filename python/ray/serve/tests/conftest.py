import os

import pytest

import ray
from ray import serve

if os.environ.get("RAY_SERVE_INTENTIONALLY_CRASH", False):
    serve.controller._CRASH_AFTER_CHECKPOINT_PROBABILITY = 0.5


@pytest.fixture(scope="session")
def _shared_serve_instance():
<<<<<<< HEAD
    # Uncomment the line below to turn on debug log for tests.
    # os.environ["SERVE_LOG_DEBUG"] = "1"
    ray.init(num_cpus=36)
=======
    ray.init(
        num_cpus=36,
        _metrics_export_port=9999,
        _system_config={"metrics_report_interval_ms": 1000})
>>>>>>> 94374e1d
    serve.init()
    yield


@pytest.fixture
def serve_instance(_shared_serve_instance):
    serve.init()
    yield
    # Re-init if necessary.
    serve.init()
    controller = serve.api._get_controller()
    # Clear all state between tests to avoid naming collisions.
    for endpoint in ray.get(controller.get_all_endpoints.remote()):
        serve.delete_endpoint(endpoint)
    for backend in ray.get(controller.get_all_backends.remote()):
        serve.delete_backend(backend)<|MERGE_RESOLUTION|>--- conflicted
+++ resolved
@@ -11,16 +11,12 @@
 
 @pytest.fixture(scope="session")
 def _shared_serve_instance():
-<<<<<<< HEAD
     # Uncomment the line below to turn on debug log for tests.
     # os.environ["SERVE_LOG_DEBUG"] = "1"
-    ray.init(num_cpus=36)
-=======
     ray.init(
         num_cpus=36,
         _metrics_export_port=9999,
         _system_config={"metrics_report_interval_ms": 1000})
->>>>>>> 94374e1d
     serve.init()
     yield
 
