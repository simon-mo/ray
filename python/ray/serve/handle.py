--- conflicted
+++ resolved
@@ -47,7 +47,6 @@
                **kwargs):
         """Issue an asynchrounous request to the endpoint.
 
-<<<<<<< HEAD
         Returns a Ray ObjectRef whose results can be waited for or retrieved
         using ray.wait or ray.get, respectively.
 
@@ -60,20 +59,6 @@
             **kwargs: All keyword arguments will be available in
               ``request.args``.
         """
-=======
-    def remote(self, *args, **kwargs):
-        """Invoke a request on the endpoint.
-
-        Returns a Ray ObjectRef whose result can be waited for or retrieved
-        using `ray.wait` or `ray.get`, respectively.
-
-        Returns:
-            ray.ObjectRef
-        """
-        if len(args) > 0:
-            raise ValueError(
-                "handle.remote must be invoked with keyword arguments.")
->>>>>>> b1bd5858
         request_metadata = RequestMetadata(
             self.endpoint_name,
             TaskContext.Python,
@@ -90,11 +75,7 @@
                 *,
                 shard_key: Optional[str] = None,
                 http_method: Optional[str] = None,
-<<<<<<< HEAD
                 http_headers: Optional[Dict[str, str]] = None):
-=======
-                shard_key: Optional[str] = None):
->>>>>>> b1bd5858
         """Set options for this handle.
 
         Args:
