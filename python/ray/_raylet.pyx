# cython: profile=False
# distutils: language = c++
# cython: embedsignature = True
# cython: language_level = 3
# cython: c_string_encoding = default

from cpython.exc cimport PyErr_CheckSignals

import asyncio
import numpy
import gc
import inspect
import threading
import traceback
import time
import logging
import os
import pickle
import sys
import _thread
import setproctitle

from libc.stdint cimport (
    int32_t,
    int64_t,
    INT64_MAX,
    uint64_t,
    uint8_t,
)
from libcpp cimport bool as c_bool
from libcpp.memory cimport (
    dynamic_pointer_cast,
    make_shared,
    shared_ptr,
    unique_ptr,
)
from libcpp.string cimport string as c_string
from libcpp.utility cimport pair
from libcpp.unordered_map cimport unordered_map
from libcpp.vector cimport vector as c_vector
from libcpp.pair cimport pair as c_pair

from cython.operator import dereference, postincrement

from ray.includes.common cimport (
    CBuffer,
    CAddress,
    CLanguage,
    CRayObject,
    CRayStatus,
    CGcsClientOptions,
    CTaskArg,
    CTaskArgByReference,
    CTaskArgByValue,
    CTaskType,
    CPlacementStrategy,
    CRayFunction,
    LocalMemoryBuffer,
    move,
    LANGUAGE_CPP,
    LANGUAGE_JAVA,
    LANGUAGE_PYTHON,
    LocalMemoryBuffer,
    TASK_TYPE_NORMAL_TASK,
    TASK_TYPE_ACTOR_CREATION_TASK,
    TASK_TYPE_ACTOR_TASK,
    WORKER_TYPE_WORKER,
    WORKER_TYPE_DRIVER,
    WORKER_TYPE_IO_WORKER,
    PLACEMENT_STRATEGY_PACK,
    PLACEMENT_STRATEGY_SPREAD,
    PLACEMENT_STRATEGY_STRICT_PACK,
    PLACEMENT_STRATEGY_STRICT_SPREAD,
)
from ray.includes.unique_ids cimport (
    CActorID,
    CActorCheckpointID,
    CObjectID,
    CNodeID,
    CPlacementGroupID,
)
from ray.includes.libcoreworker cimport (
    CActorCreationOptions,
    CPlacementGroupCreationOptions,
    CCoreWorkerOptions,
    CCoreWorkerProcess,
    CTaskOptions,
    ResourceMappingType,
    CFiberEvent,
    CActorHandle,
)
from ray.includes.ray_config cimport RayConfig
from ray.includes.global_state_accessor cimport CGlobalStateAccessor

import ray
from ray import external_storage
from ray.async_compat import (
    sync_to_async, get_new_event_loop)
import ray.memory_monitor as memory_monitor
import ray.ray_constants as ray_constants
from ray import profiling
from ray.exceptions import (
    RayError,
    RaySystemError,
    RayTaskError,
    ObjectStoreFullError,
    GetTimeoutError,
    TaskCancelledError
)
from ray.utils import decode
import gc
import msgpack

cimport cpython

include "includes/object_ref.pxi"
include "includes/unique_ids.pxi"
include "includes/ray_config.pxi"
include "includes/function_descriptor.pxi"
include "includes/buffer.pxi"
include "includes/common.pxi"
include "includes/serialization.pxi"
include "includes/libcoreworker.pxi"
include "includes/global_state_accessor.pxi"
include "includes/metric.pxi"

# Expose GCC & Clang macro to report
# whether C++ optimizations were enabled during compilation.
OPTIMIZED = __OPTIMIZE__

logger = logging.getLogger(__name__)


cdef int check_status(const CRayStatus& status) nogil except -1:
    if status.ok():
        return 0

    with gil:
        message = status.message().decode()

    if status.IsObjectStoreFull():
        raise ObjectStoreFullError(message)
    elif status.IsInterrupted():
        raise KeyboardInterrupt()
    elif status.IsTimedOut():
        raise GetTimeoutError(message)
    elif status.IsNotFound():
        raise ValueError(message)
    else:
        raise RaySystemError(message)

cdef RayObjectsToDataMetadataPairs(
        const c_vector[shared_ptr[CRayObject]] objects):
    data_metadata_pairs = []
    for i in range(objects.size()):
        # core_worker will return a nullptr for objects that couldn't be
        # retrieved from the store or if an object was an exception.
        if not objects[i].get():
            data_metadata_pairs.append((None, None))
        else:
            data = None
            metadata = None
            if objects[i].get().HasData():
                data = Buffer.make(objects[i].get().GetData())
            if objects[i].get().HasMetadata():
                metadata = Buffer.make(
                    objects[i].get().GetMetadata()).to_pybytes()
            data_metadata_pairs.append((data, metadata))
    return data_metadata_pairs


cdef VectorToObjectRefs(const c_vector[CObjectID] &object_refs):
    result = []
    for i in range(object_refs.size()):
        result.append(ObjectRef(object_refs[i].Binary()))
    return result


cdef c_vector[CObjectID] ObjectRefsToVector(object_refs):
    """A helper function that converts a Python list of object refs to a vector.

    Args:
        object_refs (list): The Python list of object refs.

    Returns:
        The output vector.
    """
    cdef:
        c_vector[CObjectID] result
    for object_ref in object_refs:
        result.push_back((<ObjectRef>object_ref).native())
    return result


def compute_task_id(ObjectRef object_ref):
    return TaskID(object_ref.native().TaskId().Binary())


cdef increase_recursion_limit():
    """Double the recusion limit if current depth is close to the limit"""
    cdef:
        CPyThreadState * s = <CPyThreadState *> PyThreadState_Get()
        int current_depth = s.recursion_depth
        int current_limit = Py_GetRecursionLimit()
        int new_limit = current_limit * 2

    if current_limit - current_depth < 500:
        Py_SetRecursionLimit(new_limit)
        logger.debug("Increasing Python recursion limit to {} "
                     "current recursion depth is {}.".format(
                         new_limit, current_depth))


@cython.auto_pickle(False)
cdef class Language:
    cdef CLanguage lang

    def __cinit__(self, int32_t lang):
        self.lang = <CLanguage>lang

    @staticmethod
    cdef from_native(const CLanguage& lang):
        return Language(<int32_t>lang)

    def value(self):
        return <int32_t>self.lang

    def __eq__(self, other):
        return (isinstance(other, Language) and
                (<int32_t>self.lang) == (<int32_t>(<Language>other).lang))

    def __repr__(self):
        if <int32_t>self.lang == <int32_t>LANGUAGE_PYTHON:
            return "PYTHON"
        elif <int32_t>self.lang == <int32_t>LANGUAGE_CPP:
            return "CPP"
        elif <int32_t>self.lang == <int32_t>LANGUAGE_JAVA:
            return "JAVA"
        else:
            raise Exception("Unexpected error")

    def __reduce__(self):
        return Language, (<int32_t>self.lang,)

    PYTHON = Language.from_native(LANGUAGE_PYTHON)
    CPP = Language.from_native(LANGUAGE_CPP)
    JAVA = Language.from_native(LANGUAGE_JAVA)


cdef int prepare_resources(
        dict resource_dict,
        unordered_map[c_string, double] *resource_map) except -1:
    cdef:
        unordered_map[c_string, double] out
        c_string resource_name

    if resource_dict is None:
        raise ValueError("Must provide resource map.")

    for key, value in resource_dict.items():
        if not (isinstance(value, int) or isinstance(value, float)):
            raise ValueError("Resource quantities may only be ints or floats.")
        if value < 0:
            raise ValueError("Resource quantities may not be negative.")
        if value > 0:
            if (value >= 1 and isinstance(value, float)
                    and not value.is_integer()):
                raise ValueError(
                    "Resource quantities >1 must be whole numbers.")
            resource_map[0][key.encode("ascii")] = float(value)
    return 0


cdef prepare_args(
        CoreWorker core_worker,
        Language language, args, c_vector[unique_ptr[CTaskArg]] *args_vector):
    cdef:
        size_t size
        int64_t put_threshold
        shared_ptr[CBuffer] arg_data
        c_vector[CObjectID] inlined_ids

    worker = ray.worker.global_worker
    put_threshold = RayConfig.instance().max_direct_call_object_size()
    for arg in args:
        if isinstance(arg, ObjectRef):
            c_arg = (<ObjectRef>arg).native()
            args_vector.push_back(
                unique_ptr[CTaskArg](new CTaskArgByReference(
                    c_arg,
                    CCoreWorkerProcess.GetCoreWorker().GetOwnerAddress(
                        c_arg))))

        else:
            serialized_arg = worker.get_serialization_context().serialize(arg)
            metadata = serialized_arg.metadata
            if language != Language.PYTHON:
                if metadata not in [
                        ray_constants.OBJECT_METADATA_TYPE_CROSS_LANGUAGE,
                        ray_constants.OBJECT_METADATA_TYPE_RAW,
                        ray_constants.OBJECT_METADATA_TYPE_ACTOR_HANDLE]:
                    raise Exception("Can't transfer {} data to {}".format(
                        metadata, language))
            size = serialized_arg.total_bytes

            # TODO(edoakes): any objects containing ObjectRefs are spilled to
            # plasma here. This is inefficient for small objects, but inlined
            # arguments aren't associated ObjectRefs right now so this is a
            # simple fix for reference counting purposes.
            if <int64_t>size <= put_threshold:
                arg_data = dynamic_pointer_cast[CBuffer, LocalMemoryBuffer](
                        make_shared[LocalMemoryBuffer](size))
                if size > 0:
                    (<SerializedObject>serialized_arg).write_to(
                        Buffer.make(arg_data))
                for object_ref in serialized_arg.contained_object_refs:
                    inlined_ids.push_back((<ObjectRef>object_ref).native())
                args_vector.push_back(
                    unique_ptr[CTaskArg](new CTaskArgByValue(
                        make_shared[CRayObject](
                            arg_data, string_to_buffer(metadata),
                            inlined_ids))))
                inlined_ids.clear()
            else:
                args_vector.push_back(unique_ptr[CTaskArg](
                    new CTaskArgByReference(CObjectID.FromBinary(
                        core_worker.put_serialized_object(serialized_arg)),
                        CCoreWorkerProcess.GetCoreWorker().GetRpcAddress())))


def switch_worker_log_if_needed(worker, next_job_id):
    if worker.mode != ray.WORKER_MODE:
        return
    if (worker.current_logging_job_id is None) or \
            (worker.current_logging_job_id != next_job_id):
        job_stdout_path, job_stderr_path = (
            worker.node.get_job_redirected_log_file(
                worker.worker_id, next_job_id.binary())
        )
        ray.worker.set_log_file(job_stdout_path, job_stderr_path)
        worker.current_logging_job_id = next_job_id


cdef execute_task(
        CTaskType task_type,
        const c_string name,
        const CRayFunction &ray_function,
        const unordered_map[c_string, double] &c_resources,
        const c_vector[shared_ptr[CRayObject]] &c_args,
        const c_vector[CObjectID] &c_arg_reference_ids,
        const c_vector[CObjectID] &c_return_ids,
        c_vector[shared_ptr[CRayObject]] *returns):

    worker = ray.worker.global_worker
    manager = worker.function_actor_manager

    cdef:
        dict execution_infos = manager.execution_infos
        CoreWorker core_worker = worker.core_worker
        JobID job_id = core_worker.get_current_job_id()
        TaskID task_id = core_worker.get_current_task_id()
        CFiberEvent task_done_event

    # Automatically restrict the GPUs available to this task.
    ray.utils.set_cuda_visible_devices(ray.get_gpu_ids())

    function_descriptor = CFunctionDescriptorToPython(
        ray_function.GetFunctionDescriptor())

    if <int>task_type == <int>TASK_TYPE_ACTOR_CREATION_TASK:
        actor_class = manager.load_actor_class(job_id, function_descriptor)
        actor_id = core_worker.get_actor_id()
        worker.actors[actor_id] = actor_class.__new__(actor_class)
        worker.actor_checkpoint_info[actor_id] = (
            ray.worker.ActorCheckpointInfo(
                num_tasks_since_last_checkpoint=0,
                last_checkpoint_timestamp=int(1000 * time.time()),
                checkpoint_ids=[]))

    execution_info = execution_infos.get(function_descriptor)
    if not execution_info:
        execution_info = manager.get_execution_info(
            job_id, function_descriptor)
        execution_infos[function_descriptor] = execution_info

    function_name = execution_info.function_name
    extra_data = (b'{"name": ' + function_name.encode("ascii") +
                  b' "task_id": ' + task_id.hex().encode("ascii") + b'}')

    task_name = name.decode("utf-8")
    title = f"ray::{task_name}"

    if <int>task_type == <int>TASK_TYPE_NORMAL_TASK:
        next_title = "ray::IDLE"
        function_executor = execution_info.function
    else:
        actor = worker.actors[core_worker.get_actor_id()]
        class_name = actor.__class__.__name__
        next_title = f"ray::{class_name}"
        pid = os.getpid()
        worker_name = f"ray_{class_name}_{pid}"
        if c_resources.find(b"memory") != c_resources.end():
            worker.memory_monitor.set_heap_limit(
                worker_name,
                ray_constants.from_memory_units(
                    dereference(c_resources.find(b"memory")).second))
        if c_resources.find(b"object_store_memory") != c_resources.end():
            worker.core_worker.set_object_store_client_options(
                worker_name,
                int(ray_constants.from_memory_units(
                        dereference(
                            c_resources.find(b"object_store_memory")).second)))

        def function_executor(*arguments, **kwarguments):
            function = execution_info.function

            if core_worker.current_actor_is_asyncio():
                # Increase recursion limit if necessary. In asyncio mode,
                # we have many parallel callstacks (represented in fibers)
                # that's suspended for execution. Python interpreter will
                # mistakenly count each callstack towards recusion limit.
                # We don't need to worry about stackoverflow here because
                # the max number of callstacks is limited in direct actor
                # transport with max_concurrency flag.
                increase_recursion_limit()

                if inspect.iscoroutinefunction(function.method):
                    async_function = function
                else:
                    # Just execute the method if it's ray internal method.
                    if function.name.startswith("__ray"):
                        return function(actor, *arguments, **kwarguments)
                    async_function = sync_to_async(function)

                return core_worker.run_async_func_in_event_loop(
                    async_function, actor, *arguments, **kwarguments)

            return function(actor, *arguments, **kwarguments)

    with core_worker.profile_event(b"task", extra_data=extra_data):
        try:
            task_exception = False
            if not (<int>task_type == <int>TASK_TYPE_ACTOR_TASK
                    and function_name == "__ray_terminate__"):
                worker.reraise_actor_init_error()
                worker.memory_monitor.raise_if_low_memory()

            with core_worker.profile_event(b"task:deserialize_arguments"):
                if c_args.empty():
                    args, kwargs = [], {}
                else:
                    metadata_pairs = RayObjectsToDataMetadataPairs(c_args)
                    object_refs = VectorToObjectRefs(c_arg_reference_ids)

                    if core_worker.current_actor_is_asyncio():
                        # We deserialize objects in event loop thread to
                        # prevent segfaults. See #7799
                        async def deserialize_args():
                            return (ray.worker.global_worker
                                    .deserialize_objects(
                                        metadata_pairs, object_refs))
                        args = core_worker.run_async_func_in_event_loop(
                            deserialize_args)
                    else:
                        args = ray.worker.global_worker.deserialize_objects(
                            metadata_pairs, object_refs)

                    for arg in args:
                        if isinstance(arg, RayError):
                            raise arg
                    args, kwargs = ray.signature.recover_args(args)

            if (<int>task_type == <int>TASK_TYPE_ACTOR_CREATION_TASK):
                actor = worker.actors[core_worker.get_actor_id()]
                class_name = actor.__class__.__name__
                actor_title = f"{class_name}({args!r}, {kwargs!r})"
                core_worker.set_actor_title(actor_title.encode("utf-8"))
            # Execute the task.
            with core_worker.profile_event(b"task:execute"):
                task_exception = True
                try:
                    switch_worker_log_if_needed(worker, job_id)
                    with ray.worker._changeproctitle(title, next_title):
                        outputs = function_executor(*args, **kwargs)
                    task_exception = False
                except KeyboardInterrupt as e:
                    raise TaskCancelledError(
                            core_worker.get_current_task_id())
                if c_return_ids.size() == 1:
                    outputs = (outputs,)
            # Check for a cancellation that was called when the function
            # was exiting and was raised after the except block.
            if not check_signals().ok():
                task_exception = True
                raise TaskCancelledError(
                            core_worker.get_current_task_id())
            # Store the outputs in the object store.
            with core_worker.profile_event(b"task:store_outputs"):
                core_worker.store_task_outputs(
                    worker, outputs, c_return_ids, returns)
        except Exception as error:
            if (<int>task_type == <int>TASK_TYPE_ACTOR_CREATION_TASK):
                worker.mark_actor_init_failed(error)

            backtrace = ray.utils.format_error_message(
                traceback.format_exc(), task_exception=task_exception)
            if isinstance(error, RayTaskError):
                # Avoid recursive nesting of RayTaskError.
                failure_object = RayTaskError(function_name, backtrace,
                                              error.cause_cls, proctitle=title)
            else:
                failure_object = RayTaskError(function_name, backtrace,
                                              error.__class__, proctitle=title)
            errors = []
            for _ in range(c_return_ids.size()):
                errors.append(failure_object)
            core_worker.store_task_outputs(
                worker, errors, c_return_ids, returns)
            ray.utils.push_error_to_driver(
                worker,
                ray_constants.TASK_PUSH_ERROR,
                str(failure_object),
                job_id=worker.current_job_id)

    if execution_info.max_calls != 0:
        # Reset the state of the worker for the next task to execute.
        # Increase the task execution counter.
        manager.increase_task_counter(job_id, function_descriptor)

        # If we've reached the max number of executions for this worker, exit.
        task_counter = manager.get_task_counter(job_id, function_descriptor)
        if task_counter == execution_info.max_calls:
            exit = SystemExit(0)
            exit.is_ray_terminate = True
            raise exit


cdef CRayStatus task_execution_handler(
        CTaskType task_type,
        const c_string task_name,
        const CRayFunction &ray_function,
        const unordered_map[c_string, double] &c_resources,
        const c_vector[shared_ptr[CRayObject]] &c_args,
        const c_vector[CObjectID] &c_arg_reference_ids,
        const c_vector[CObjectID] &c_return_ids,
        c_vector[shared_ptr[CRayObject]] *returns) nogil:

    with gil:
        try:
            try:
                # The call to execute_task should never raise an exception. If
                # it does, that indicates that there was an internal error.
                execute_task(task_type, task_name, ray_function, c_resources,
                             c_args, c_arg_reference_ids, c_return_ids,
                             returns)
            except Exception:
                traceback_str = traceback.format_exc() + (
                    "An unexpected internal error occurred while the worker "
                    "was executing a task.")
                ray.utils.push_error_to_driver(
                    ray.worker.global_worker,
                    "worker_crash",
                    traceback_str,
                    job_id=None)
                sys.exit(1)
        except SystemExit as e:
            # Tell the core worker to exit as soon as the result objects
            # are processed.
            if hasattr(e, "is_ray_terminate"):
                return CRayStatus.IntentionalSystemExit()
            else:
                logger.exception("SystemExit was raised from the worker")
                return CRayStatus.UnexpectedSystemExit()

    return CRayStatus.OK()

cdef c_bool kill_main_task() nogil:
    with gil:
        if setproctitle.getproctitle() != "ray::IDLE":
            _thread.interrupt_main()
            return True
        return False


cdef CRayStatus check_signals() nogil:
    with gil:
        try:
            PyErr_CheckSignals()
        except KeyboardInterrupt:
            return CRayStatus.Interrupted(b"")
    return CRayStatus.OK()


cdef void gc_collect() nogil:
    with gil:
        start = time.perf_counter()
        num_freed = gc.collect()
        end = time.perf_counter()
        if num_freed > 0:
            logger.info(
                "gc.collect() freed {} refs in {} seconds".format(
                    num_freed, end - start))


cdef c_vector[c_string] spill_objects_handler(
        const c_vector[CObjectID]& object_ids_to_spill) nogil:
    cdef c_vector[c_string] return_urls
    with gil:
        object_refs = VectorToObjectRefs(object_ids_to_spill)
        try:
            urls = external_storage.spill_objects(object_refs)
            for url in urls:
                return_urls.push_back(url)
        except Exception:
            exception_str = (
                "An unexpected internal error occurred while the IO worker "
                "was spilling objects.")
            logger.exception(exception_str)
            ray.utils.push_error_to_driver(
                ray.worker.global_worker,
                "io_worker_spill_objects_error",
                traceback.format_exc() + exception_str,
                job_id=None)
        return return_urls


cdef void restore_spilled_objects_handler(
        const c_vector[c_string]& object_urls) nogil:
    with gil:
        urls = []
        size = object_urls.size()
        for i in range(size):
            urls.append(object_urls[i])
        try:
            external_storage.restore_spilled_objects(urls)
        except Exception:
            exception_str = (
                "An unexpected internal error occurred while the IO worker "
                "was restoring spilled objects.")
            logger.exception(exception_str)
            ray.utils.push_error_to_driver(
                ray.worker.global_worker,
                "io_worker_retore_spilled_objects_error",
                traceback.format_exc() + exception_str,
                job_id=None)


# This function introduces ~2-7us of overhead per call (i.e., it can be called
# up to hundreds of thousands of times per second).
cdef void get_py_stack(c_string* stack_out) nogil:
    """Get the Python call site.

    This can be called from within C++ code to retrieve the file name and line
    number of the Python code that is calling into the core worker.
    """
    with gil:
        try:
            frame = inspect.currentframe()
        except ValueError:  # overhead of exception handling is about 20us
            stack_out[0] = "".encode("ascii")
            return
        msg_frames = []
        while frame and len(msg_frames) < 4:
            filename = frame.f_code.co_filename
            # Decode Ray internal frames to add annotations.
            if filename.endswith("ray/worker.py"):
                if frame.f_code.co_name == "put":
                    msg_frames = ["(put object) "]
            elif filename.endswith("ray/workers/default_worker.py"):
                pass
            elif filename.endswith("ray/remote_function.py"):
                # TODO(ekl) distinguish between task return objects and
                # arguments. This can only be done in the core worker.
                msg_frames = ["(task call) "]
            elif filename.endswith("ray/actor.py"):
                # TODO(ekl) distinguish between actor return objects and
                # arguments. This can only be done in the core worker.
                msg_frames = ["(actor call) "]
            elif filename.endswith("ray/serialization.py"):
                if frame.f_code.co_name == "id_deserializer":
                    msg_frames = ["(deserialize task arg) "]
            else:
                msg_frames.append("{}:{}:{}".format(
                    frame.f_code.co_filename, frame.f_code.co_name,
                    frame.f_lineno))
            frame = frame.f_back
        stack_out[0] = " | ".join(msg_frames).encode("ascii")

cdef shared_ptr[CBuffer] string_to_buffer(c_string& c_str):
    cdef shared_ptr[CBuffer] empty_metadata
    if c_str.size() == 0:
        return empty_metadata
    return dynamic_pointer_cast[
        CBuffer, LocalMemoryBuffer](
            make_shared[LocalMemoryBuffer](
                <uint8_t*>(c_str.data()), c_str.size(), True))


cdef void terminate_asyncio_thread() nogil:
    with gil:
        core_worker = ray.worker.global_worker.core_worker
        core_worker.destroy_event_loop_if_exists()


# An empty profile event context to be used when the timeline is disabled.
cdef class EmptyProfileEvent:
    def __enter__(self):
        pass

    def __exit__(self, *args):
        pass

cdef class CoreWorker:

    def __cinit__(self, worker_type, store_socket, raylet_socket,
                  JobID job_id, GcsClientOptions gcs_options, log_dir,
                  node_ip_address, node_manager_port, raylet_ip_address,
                  local_mode, driver_name, stdout_file, stderr_file,
                  serialized_job_config, metrics_agent_port):
        self.is_local_mode = local_mode

        cdef CCoreWorkerOptions options = CCoreWorkerOptions()
        if worker_type in (ray.LOCAL_MODE, ray.SCRIPT_MODE):
            self.is_driver = True
            options.worker_type = WORKER_TYPE_DRIVER
        elif worker_type == ray.WORKER_MODE:
            self.is_driver = False
            options.worker_type = WORKER_TYPE_WORKER
        elif worker_type == ray.IO_WORKER_MODE:
            self.is_driver = False
            options.worker_type = WORKER_TYPE_IO_WORKER
        else:
            raise ValueError(f"Unknown worker type: {worker_type}")
        options.language = LANGUAGE_PYTHON
        options.store_socket = store_socket.encode("ascii")
        options.raylet_socket = raylet_socket.encode("ascii")
        options.job_id = job_id.native()
        options.gcs_options = gcs_options.native()[0]
        options.enable_logging = True
        options.log_dir = log_dir.encode("utf-8")
        options.install_failure_signal_handler = True
        options.node_ip_address = node_ip_address.encode("utf-8")
        options.node_manager_port = node_manager_port
        options.raylet_ip_address = raylet_ip_address.encode("utf-8")
        options.driver_name = driver_name
        options.stdout_file = stdout_file
        options.stderr_file = stderr_file
        options.task_execution_callback = task_execution_handler
        options.check_signals = check_signals
        options.gc_collect = gc_collect
        options.spill_objects = spill_objects_handler
        options.restore_spilled_objects = restore_spilled_objects_handler
        options.get_lang_stack = get_py_stack
        options.ref_counting_enabled = True
        options.is_local_mode = local_mode
        options.num_workers = 1
        options.kill_main = kill_main_task
        options.terminate_asyncio_thread = terminate_asyncio_thread
        options.serialized_job_config = serialized_job_config
        options.metrics_agent_port = metrics_agent_port

        CCoreWorkerProcess.Initialize(options)

    def __dealloc__(self):
        with nogil:
            # If it's a worker, the core worker process should have been
            # shutdown. So we can't call
            # `CCoreWorkerProcess.GetCoreWorker().GetWorkerType()` here.
            # Instead, we use the cached `is_driver` flag to test if it's a
            # driver.
            if self.is_driver:
                CCoreWorkerProcess.Shutdown()

    def run_task_loop(self):
        with nogil:
            CCoreWorkerProcess.RunTaskExecutionLoop()

    def get_current_task_id(self):
        return TaskID(
            CCoreWorkerProcess.GetCoreWorker().GetCurrentTaskId().Binary())

    def get_current_job_id(self):
        return JobID(
            CCoreWorkerProcess.GetCoreWorker().GetCurrentJobId().Binary())

    def get_current_node_id(self):
        return NodeID(
            CCoreWorkerProcess.GetCoreWorker().GetCurrentNodeId().Binary())

    def get_actor_id(self):
        return ActorID(
            CCoreWorkerProcess.GetCoreWorker().GetActorId().Binary())

    def get_placement_group_id(self):
        return PlacementGroupID(
            CCoreWorkerProcess.GetCoreWorker()
            .GetCurrentPlacementGroupId().Binary())

    def should_capture_child_tasks_in_placement_group(self):
        return CCoreWorkerProcess.GetCoreWorker(
            ).ShouldCaptureChildTasksInPlacementGroup()

    def set_webui_display(self, key, message):
        CCoreWorkerProcess.GetCoreWorker().SetWebuiDisplay(key, message)

    def set_actor_title(self, title):
        CCoreWorkerProcess.GetCoreWorker().SetActorTitle(title)

    def get_plasma_event_handler(self):
        return self.plasma_event_handler

    def get_objects(self, object_refs, TaskID current_task_id,
                    int64_t timeout_ms=-1, plasma_objects_only=False):
        cdef:
            c_vector[shared_ptr[CRayObject]] results
            CTaskID c_task_id = current_task_id.native()
            c_vector[CObjectID] c_object_ids = ObjectRefsToVector(object_refs)
            c_bool _plasma_objects_only = plasma_objects_only
        with nogil:
            check_status(CCoreWorkerProcess.GetCoreWorker().Get(
                c_object_ids, timeout_ms, &results, _plasma_objects_only))

        return RayObjectsToDataMetadataPairs(results)

    def object_exists(self, ObjectRef object_ref):
        cdef:
            c_bool has_object
            CObjectID c_object_id = object_ref.native()

        with nogil:
            check_status(CCoreWorkerProcess.GetCoreWorker().Contains(
                c_object_id, &has_object))

        return has_object

    cdef _create_put_buffer(self, shared_ptr[CBuffer] &metadata,
                            size_t data_size, ObjectRef object_ref,
                            c_vector[CObjectID] contained_ids,
                            CObjectID *c_object_id, shared_ptr[CBuffer] *data):
        if object_ref is None:
            with nogil:
                check_status(CCoreWorkerProcess.GetCoreWorker().Create(
                             metadata, data_size, contained_ids,
                             c_object_id, data))
        else:
            c_object_id[0] = object_ref.native()
            with nogil:
                check_status(CCoreWorkerProcess.GetCoreWorker().Create(
                            metadata, data_size, c_object_id[0],
                            CCoreWorkerProcess.GetCoreWorker().GetRpcAddress(),
                            data))

        # If data is nullptr, that means the ObjectRef already existed,
        # which we ignore.
        # TODO(edoakes): this is hacky, we should return the error instead
        # and deal with it here.
        return data.get() == NULL

    def put_file_like_object(
            self, metadata, data_size, file_like, ObjectRef object_ref=None):
        """Directly create a new Plasma Store object from a file like
        object. This avoids extra memory copy.

        Args:
            metadata (bytes): The metadata of the object.
            data_size (int): The size of the data buffer.
            file_like: A python file object that provides the `readinto`
                interface.
            object_ref: The new ObjectRef.
        """
        cdef:
            CObjectID c_object_id
            shared_ptr[CBuffer] data_buf
            shared_ptr[CBuffer] metadata_buf
            int64_t put_threshold
            c_bool put_small_object_in_memory_store
            c_vector[CObjectID] c_object_id_vector
        # TODO(suquark): This method does not support put objects to
        # in memory store currently.
        metadata_buf = string_to_buffer(metadata)
        object_already_exists = self._create_put_buffer(
            metadata_buf, data_size, object_ref,
            ObjectRefsToVector([]),
            &c_object_id, &data_buf)
        if object_already_exists:
            logger.debug("Object already exists in 'put_file_like_object'.")
            return
        data = Buffer.make(data_buf)
        view = memoryview(data)
        index = 0
        while index < data_size:
            bytes_read = file_like.readinto(view[index:])
            index += bytes_read
        with nogil:
            # Using custom object refs is not supported because we
            # can't track their lifecycle, so we don't pin the object
            # in this case.
            check_status(CCoreWorkerProcess.GetCoreWorker().Seal(
                         c_object_id, pin_object=object_ref is None))

    def put_serialized_object(self, serialized_object,
                              ObjectRef object_ref=None,
                              c_bool pin_object=True):
        cdef:
            CObjectID c_object_id
            shared_ptr[CBuffer] data
            shared_ptr[CBuffer] metadata
            int64_t put_threshold
            c_bool put_small_object_in_memory_store
            c_vector[CObjectID] c_object_id_vector

        metadata = string_to_buffer(serialized_object.metadata)
        put_threshold = RayConfig.instance().max_direct_call_object_size()
        put_small_object_in_memory_store = (
            RayConfig.instance().put_small_object_in_memory_store())
        total_bytes = serialized_object.total_bytes
        object_already_exists = self._create_put_buffer(
            metadata, total_bytes, object_ref,
            ObjectRefsToVector(serialized_object.contained_object_refs),
            &c_object_id, &data)

        if not object_already_exists:
            if total_bytes > 0:
                (<SerializedObject>serialized_object).write_to(
                    Buffer.make(data))
            if self.is_local_mode or (put_small_object_in_memory_store
               and <int64_t>total_bytes < put_threshold):
                c_object_id_vector.push_back(c_object_id)
                check_status(CCoreWorkerProcess.GetCoreWorker().Put(
                        CRayObject(data, metadata, c_object_id_vector),
                        c_object_id_vector, c_object_id))
            else:
                with nogil:
                    # Using custom object refs is not supported because we
                    # can't track their lifecycle, so we don't pin the object
                    # in this case.
                    check_status(CCoreWorkerProcess.GetCoreWorker().Seal(
                                    c_object_id,
                                    pin_object and object_ref is None))

        return c_object_id.Binary()

    def wait(self, object_refs, int num_returns, int64_t timeout_ms,
             TaskID current_task_id):
        cdef:
            c_vector[CObjectID] wait_ids
            c_vector[c_bool] results
            CTaskID c_task_id = current_task_id.native()

        wait_ids = ObjectRefsToVector(object_refs)
        with nogil:
            check_status(CCoreWorkerProcess.GetCoreWorker().Wait(
                wait_ids, num_returns, timeout_ms, &results))

        assert len(results) == len(object_refs)

        ready, not_ready = [], []
        for i, object_ref in enumerate(object_refs):
            if results[i]:
                ready.append(object_ref)
            else:
                not_ready.append(object_ref)

        return ready, not_ready

    def free_objects(self, object_refs, c_bool local_only,
                     c_bool delete_creating_tasks):
        cdef:
            c_vector[CObjectID] free_ids = ObjectRefsToVector(object_refs)

        with nogil:
            check_status(CCoreWorkerProcess.GetCoreWorker().Delete(
                free_ids, local_only, delete_creating_tasks))

    def global_gc(self):
        with nogil:
            CCoreWorkerProcess.GetCoreWorker().TriggerGlobalGC()

    def set_object_store_client_options(self, client_name,
                                        int64_t limit_bytes):
        try:
            logger.debug("Setting plasma memory limit to {} for {}".format(
                limit_bytes, client_name))
            check_status(CCoreWorkerProcess.GetCoreWorker().SetClientOptions(
                client_name.encode("ascii"), limit_bytes))
        except RayError as e:
            self.dump_object_store_memory_usage()
            raise memory_monitor.RayOutOfMemoryError(
                "Failed to set object_store_memory={} for {}. The "
                "plasma store may have insufficient memory remaining "
                "to satisfy this limit (30% of object store memory is "
                "permanently reserved for shared usage). The current "
                "object store memory status is:\n\n{}".format(
                    limit_bytes, client_name, e))

    def dump_object_store_memory_usage(self):
        message = CCoreWorkerProcess.GetCoreWorker().MemoryUsageString()
        logger.warning("Local object store memory usage:\n{}\n".format(
            message.decode("utf-8")))

    def submit_task(self,
                    Language language,
                    FunctionDescriptor function_descriptor,
                    args,
                    c_string name,
                    int num_returns,
                    resources,
                    int max_retries,
                    PlacementGroupID placement_group_id,
                    int64_t placement_group_bundle_index,
                    c_bool placement_group_capture_child_tasks):
        cdef:
            unordered_map[c_string, double] c_resources
            CTaskOptions task_options
            CRayFunction ray_function
            c_vector[unique_ptr[CTaskArg]] args_vector
            c_vector[CObjectID] return_ids
            CPlacementGroupID c_placement_group_id = \
                placement_group_id.native()

        with self.profile_event(b"submit_task"):
            prepare_resources(resources, &c_resources)
            task_options = CTaskOptions(
                name, num_returns, c_resources)
            ray_function = CRayFunction(
                language.lang, function_descriptor.descriptor)
            prepare_args(self, language, args, &args_vector)

            with nogil:
                CCoreWorkerProcess.GetCoreWorker().SubmitTask(
                    ray_function, args_vector, task_options, &return_ids,
                    max_retries, c_pair[CPlacementGroupID, int64_t](
                        c_placement_group_id, placement_group_bundle_index),
                    placement_group_capture_child_tasks)

            return VectorToObjectRefs(return_ids)

    def create_actor(self,
                     Language language,
                     FunctionDescriptor function_descriptor,
                     args,
                     int64_t max_restarts,
                     int64_t max_task_retries,
                     resources,
                     placement_resources,
                     int32_t max_concurrency,
                     c_bool is_detached,
                     c_string name,
                     c_bool is_asyncio,
                     PlacementGroupID placement_group_id,
                     int64_t placement_group_bundle_index,
<<<<<<< HEAD
                     c_string extension_data,
                     override_worker_env
=======
                     c_bool placement_group_capture_child_tasks,
                     c_string extension_data
>>>>>>> 87221994
                     ):
        cdef:
            CRayFunction ray_function
            c_vector[unique_ptr[CTaskArg]] args_vector
            c_vector[c_string] dynamic_worker_options
            unordered_map[c_string, double] c_resources
            unordered_map[c_string, double] c_placement_resources
            CActorID c_actor_id
            CPlacementGroupID c_placement_group_id = \
                placement_group_id.native()
            unordered_map[c_string, c_string] c_override_worker_env = \
                override_worker_env

        with self.profile_event(b"submit_task"):
            prepare_resources(resources, &c_resources)
            prepare_resources(placement_resources, &c_placement_resources)
            ray_function = CRayFunction(
                language.lang, function_descriptor.descriptor)
            prepare_args(self, language, args, &args_vector)

            with nogil:
                check_status(CCoreWorkerProcess.GetCoreWorker().CreateActor(
                    ray_function, args_vector,
                    CActorCreationOptions(
                        max_restarts, max_task_retries, max_concurrency,
                        c_resources, c_placement_resources,
                        dynamic_worker_options, is_detached, name, is_asyncio,
                        c_pair[CPlacementGroupID, int64_t](
                            c_placement_group_id,
                            placement_group_bundle_index),
<<<<<<< HEAD
                        c_override_worker_env),
=======
                        placement_group_capture_child_tasks),
>>>>>>> 87221994
                    extension_data,
                    &c_actor_id))

            return ActorID(c_actor_id.Binary())

    def create_placement_group(
                            self,
                            c_string name,
                            c_vector[unordered_map[c_string, double]] bundles,
                            c_string strategy):
        cdef:
            CPlacementGroupID c_placement_group_id
            CPlacementStrategy c_strategy

        if strategy == b"PACK":
            c_strategy = PLACEMENT_STRATEGY_PACK
        elif strategy == b"SPREAD":
            c_strategy = PLACEMENT_STRATEGY_SPREAD
        elif strategy == b"STRICT_PACK":
            c_strategy = PLACEMENT_STRATEGY_STRICT_PACK
        else:
            if strategy == b"STRICT_SPREAD":
                c_strategy = PLACEMENT_STRATEGY_STRICT_SPREAD
            else:
                raise TypeError(strategy)

        with nogil:
            check_status(
                        CCoreWorkerProcess.GetCoreWorker().
                        CreatePlacementGroup(
                            CPlacementGroupCreationOptions(
                                name,
                                c_strategy,
                                bundles
                            ),
                            &c_placement_group_id))

        return PlacementGroupID(c_placement_group_id.Binary())

    def remove_placement_group(self, PlacementGroupID placement_group_id):
        cdef:
            CPlacementGroupID c_placement_group_id = \
                placement_group_id.native()

        with nogil:
            check_status(
                CCoreWorkerProcess.GetCoreWorker().
                RemovePlacementGroup(c_placement_group_id))

    def submit_actor_task(self,
                          Language language,
                          ActorID actor_id,
                          FunctionDescriptor function_descriptor,
                          args,
                          c_string name,
                          int num_returns,
                          double num_method_cpus):

        cdef:
            CActorID c_actor_id = actor_id.native()
            unordered_map[c_string, double] c_resources
            CTaskOptions task_options
            CRayFunction ray_function
            c_vector[unique_ptr[CTaskArg]] args_vector
            c_vector[CObjectID] return_ids

        with self.profile_event(b"submit_task"):
            if num_method_cpus > 0:
                c_resources[b"CPU"] = num_method_cpus
            task_options = CTaskOptions(name, num_returns, c_resources)
            ray_function = CRayFunction(
                language.lang, function_descriptor.descriptor)
            prepare_args(self, language, args, &args_vector)

            with nogil:
                CCoreWorkerProcess.GetCoreWorker().SubmitActorTask(
                    c_actor_id,
                    ray_function,
                    args_vector, task_options, &return_ids)

            return VectorToObjectRefs(return_ids)

    def kill_actor(self, ActorID actor_id, c_bool no_restart):
        cdef:
            CActorID c_actor_id = actor_id.native()

        with nogil:
            check_status(CCoreWorkerProcess.GetCoreWorker().KillActor(
                  c_actor_id, True, no_restart))

    def cancel_task(self, ObjectRef object_ref, c_bool force_kill):
        cdef:
            CObjectID c_object_id = object_ref.native()
            CRayStatus status = CRayStatus.OK()

        status = CCoreWorkerProcess.GetCoreWorker().CancelTask(
                                            c_object_id, force_kill)

        if not status.ok():
            raise TypeError(status.message().decode())

    def resource_ids(self):
        cdef:
            ResourceMappingType resource_mapping = (
                CCoreWorkerProcess.GetCoreWorker().GetResourceIDs())
            unordered_map[
                c_string, c_vector[pair[int64_t, double]]
            ].iterator iterator = resource_mapping.begin()
            c_vector[pair[int64_t, double]] c_value

        resources_dict = {}
        while iterator != resource_mapping.end():
            key = decode(dereference(iterator).first)
            c_value = dereference(iterator).second
            ids_and_fractions = []
            for i in range(c_value.size()):
                ids_and_fractions.append(
                    (c_value[i].first, c_value[i].second))
            resources_dict[key] = ids_and_fractions
            postincrement(iterator)

        return resources_dict

    def profile_event(self, c_string event_type, object extra_data=None):
        if RayConfig.instance().enable_timeline():
            return ProfileEvent.make(
                CCoreWorkerProcess.GetCoreWorker().CreateProfileEvent(
                    event_type), extra_data)
        else:
            return EmptyProfileEvent()

    def remove_actor_handle_reference(self, ActorID actor_id):
        cdef:
            CActorID c_actor_id = actor_id.native()
        CCoreWorkerProcess.GetCoreWorker().RemoveActorHandleReference(
            c_actor_id)

    cdef make_actor_handle(self, const CActorHandle *c_actor_handle):
        worker = ray.worker.global_worker
        worker.check_connected()
        manager = worker.function_actor_manager

        actor_id = ActorID(c_actor_handle.GetActorID().Binary())
        job_id = JobID(c_actor_handle.CreationJobID().Binary())
        language = Language.from_native(c_actor_handle.ActorLanguage())
        actor_creation_function_descriptor = \
            CFunctionDescriptorToPython(
                c_actor_handle.ActorCreationTaskFunctionDescriptor())
        if language == Language.PYTHON:
            assert isinstance(actor_creation_function_descriptor,
                              PythonFunctionDescriptor)
            # Load actor_method_cpu from actor handle's extension data.
            extension_data = <str>c_actor_handle.ExtensionData()
            if extension_data:
                actor_method_cpu = int(extension_data)
            else:
                actor_method_cpu = 0  # Actor is created by non Python worker.
            actor_class = manager.load_actor_class(
                job_id, actor_creation_function_descriptor)
            method_meta = ray.actor.ActorClassMethodMetadata.create(
                actor_class, actor_creation_function_descriptor)
            return ray.actor.ActorHandle(language, actor_id,
                                         method_meta.decorators,
                                         method_meta.signatures,
                                         method_meta.num_returns,
                                         actor_method_cpu,
                                         actor_creation_function_descriptor,
                                         worker.current_session_and_job)
        else:
            return ray.actor.ActorHandle(language, actor_id,
                                         {},  # method decorators
                                         {},  # method signatures
                                         {},  # method num_returns
                                         0,  # actor method cpu
                                         actor_creation_function_descriptor,
                                         worker.current_session_and_job)

    def deserialize_and_register_actor_handle(self, const c_string &bytes,
                                              ObjectRef
                                              outer_object_ref):
        cdef:
            CObjectID c_outer_object_id = (outer_object_ref.native() if
                                           outer_object_ref else
                                           CObjectID.Nil())
        c_actor_id = (CCoreWorkerProcess
                      .GetCoreWorker()
                      .DeserializeAndRegisterActorHandle(
                          bytes, c_outer_object_id))
        cdef:
            # NOTE: This handle should not be stored anywhere.
            const CActorHandle* c_actor_handle = (
                CCoreWorkerProcess.GetCoreWorker().GetActorHandle(c_actor_id))
        return self.make_actor_handle(c_actor_handle)

    def get_named_actor_handle(self, const c_string &name):
        cdef:
            pair[const CActorHandle*, CRayStatus] named_actor_handle_pair
            # NOTE: This handle should not be stored anywhere.
            const CActorHandle* c_actor_handle

        # We need it because GetNamedActorHandle needs
        # to call a method that holds the gil.
        with nogil:
            named_actor_handle_pair = (
                CCoreWorkerProcess.GetCoreWorker().GetNamedActorHandle(name))
        c_actor_handle = named_actor_handle_pair.first
        check_status(named_actor_handle_pair.second)

        return self.make_actor_handle(c_actor_handle)

    def serialize_actor_handle(self, ActorID actor_id):
        cdef:
            c_string output
            CObjectID c_actor_handle_id
        check_status(CCoreWorkerProcess.GetCoreWorker().SerializeActorHandle(
            actor_id.native(), &output, &c_actor_handle_id))
        return output, ObjectRef(c_actor_handle_id.Binary())

    def add_object_ref_reference(self, ObjectRef object_ref):
        # Note: faster to not release GIL for short-running op.
        CCoreWorkerProcess.GetCoreWorker().AddLocalReference(
            object_ref.native())

    def remove_object_ref_reference(self, ObjectRef object_ref):
        # Note: faster to not release GIL for short-running op.
        CCoreWorkerProcess.GetCoreWorker().RemoveLocalReference(
            object_ref.native())

    def serialize_and_promote_object_ref(self, ObjectRef object_ref):
        cdef:
            CObjectID c_object_id = object_ref.native()
            CAddress c_owner_address = CAddress()
        CCoreWorkerProcess.GetCoreWorker().PromoteObjectToPlasma(c_object_id)
        CCoreWorkerProcess.GetCoreWorker().GetOwnershipInfo(
                c_object_id, &c_owner_address)
        return (object_ref,
                c_owner_address.SerializeAsString())

    def deserialize_and_register_object_ref(
            self, const c_string &object_ref_binary,
            ObjectRef outer_object_ref,
            const c_string &serialized_owner_address,
    ):
        cdef:
            CObjectID c_object_id = CObjectID.FromBinary(object_ref_binary)
            CObjectID c_outer_object_id = (outer_object_ref.native() if
                                           outer_object_ref else
                                           CObjectID.Nil())
            CAddress c_owner_address = CAddress()

        c_owner_address.ParseFromString(serialized_owner_address)
        (CCoreWorkerProcess.GetCoreWorker()
            .RegisterOwnershipInfoAndResolveFuture(
                c_object_id,
                c_outer_object_id,
                c_owner_address))

    cdef store_task_outputs(
            self, worker, outputs, const c_vector[CObjectID] return_ids,
            c_vector[shared_ptr[CRayObject]] *returns):
        cdef:
            c_vector[size_t] data_sizes
            c_vector[shared_ptr[CBuffer]] metadatas
            c_vector[c_vector[CObjectID]] contained_ids
            c_vector[CObjectID] return_ids_vector

        if return_ids.size() == 0:
            return

        serialized_objects = []
        for i in range(len(outputs)):
            return_id, output = return_ids[i], outputs[i]
            if isinstance(output, ray.actor.ActorHandle):
                raise Exception("Returning an actor handle from a remote "
                                "function is not allowed).")
            else:
                context = worker.get_serialization_context()
                serialized_object = context.serialize(output)
                data_sizes.push_back(serialized_object.total_bytes)
                metadatas.push_back(
                    string_to_buffer(serialized_object.metadata))
                serialized_objects.append(serialized_object)
                contained_ids.push_back(
                    ObjectRefsToVector(serialized_object.contained_object_refs)
                )

        with nogil:
            check_status(CCoreWorkerProcess.GetCoreWorker()
                         .AllocateReturnObjects(
                             return_ids, data_sizes, metadatas, contained_ids,
                             returns))

        for i, serialized_object in enumerate(serialized_objects):
            # A nullptr is returned if the object already exists.
            if returns[0][i].get() != NULL:
                if returns[0][i].get().HasData():
                    (<SerializedObject>serialized_object).write_to(
                        Buffer.make(returns[0][i].get().GetData()))
                if self.is_local_mode:
                    return_ids_vector.push_back(return_ids[i])
                    check_status(
                        CCoreWorkerProcess.GetCoreWorker().Put(
                            CRayObject(returns[0][i].get().GetData(),
                                       returns[0][i].get().GetMetadata(),
                                       return_ids_vector),
                            return_ids_vector, return_ids[i]))
                    return_ids_vector.clear()

    def create_or_get_event_loop(self):
        if self.async_event_loop is None:
            self.async_event_loop = get_new_event_loop()
            asyncio.set_event_loop(self.async_event_loop)

        if self.async_thread is None:
            self.async_thread = threading.Thread(
                target=lambda: self.async_event_loop.run_forever(),
                name="AsyncIO Thread"
            )
            # Making the thread a daemon causes it to exit
            # when the main thread exits.
            self.async_thread.daemon = True
            self.async_thread.start()

        return self.async_event_loop

    def run_async_func_in_event_loop(self, func, *args, **kwargs):
        cdef:
            CFiberEvent event
        loop = self.create_or_get_event_loop()
        coroutine = func(*args, **kwargs)
        if threading.get_ident() == self.async_thread.ident:
            future = asyncio.ensure_future(coroutine, loop)
        else:
            future = asyncio.run_coroutine_threadsafe(coroutine, loop)
        future.add_done_callback(lambda _: event.Notify())
        with nogil:
            (CCoreWorkerProcess.GetCoreWorker()
                .YieldCurrentFiber(event))
        return future.result()

    def destroy_event_loop_if_exists(self):
        if self.async_event_loop is not None:
            self.async_event_loop.stop()
        if self.async_thread is not None:
            self.async_thread.join()

    def current_actor_is_asyncio(self):
        return (CCoreWorkerProcess.GetCoreWorker().GetWorkerContext()
                .CurrentActorIsAsync())

    cdef yield_current_fiber(self, CFiberEvent &fiber_event):
        with nogil:
            CCoreWorkerProcess.GetCoreWorker().YieldCurrentFiber(fiber_event)

    def get_all_reference_counts(self):
        cdef:
            unordered_map[CObjectID, pair[size_t, size_t]] c_ref_counts
            unordered_map[CObjectID, pair[size_t, size_t]].iterator it

        c_ref_counts = (
            CCoreWorkerProcess.GetCoreWorker().GetAllReferenceCounts())
        it = c_ref_counts.begin()

        ref_counts = {}
        while it != c_ref_counts.end():
            object_ref = dereference(it).first.Hex()
            ref_counts[object_ref] = {
                "local": dereference(it).second.first,
                "submitted": dereference(it).second.second}
            postincrement(it)

        return ref_counts

    def get_async(self, ObjectRef object_ref, future):
        cpython.Py_INCREF(future)
        CCoreWorkerProcess.GetCoreWorker().GetAsync(
                object_ref.native(),
                async_set_result,
                <void*>future)

    def push_error(self, JobID job_id, error_type, error_message,
                   double timestamp):
        check_status(CCoreWorkerProcess.GetCoreWorker().PushError(
            job_id.native(), error_type.encode("ascii"),
            error_message.encode("ascii"), timestamp))

    def prepare_actor_checkpoint(self, ActorID actor_id):
        cdef:
            CActorCheckpointID checkpoint_id
            CActorID c_actor_id = actor_id.native()

        # PrepareActorCheckpoint will wait for raylet's reply, release
        # the GIL so other Python threads can run.
        with nogil:
            check_status(
                CCoreWorkerProcess.GetCoreWorker()
                .PrepareActorCheckpoint(c_actor_id, &checkpoint_id))
        return ActorCheckpointID(checkpoint_id.Binary())

    def notify_actor_resumed_from_checkpoint(self, ActorID actor_id,
                                             ActorCheckpointID checkpoint_id):
        check_status(
            CCoreWorkerProcess.GetCoreWorker()
            .NotifyActorResumedFromCheckpoint(
                actor_id.native(), checkpoint_id.native()))

    def set_resource(self, basestring resource_name,
                     double capacity, NodeID client_id):
        CCoreWorkerProcess.GetCoreWorker().SetResource(
            resource_name.encode("ascii"), capacity,
            CNodeID.FromBinary(client_id.binary()))

    def force_spill_objects(self, object_refs):
        cdef c_vector[CObjectID] object_ids
        object_ids = ObjectRefsToVector(object_refs)
        with nogil:
            check_status(CCoreWorkerProcess.GetCoreWorker()
                         .SpillObjects(object_ids))

    def force_restore_spilled_objects(self, object_refs):
        cdef c_vector[CObjectID] object_ids
        object_ids = ObjectRefsToVector(object_refs)
        with nogil:
            check_status(CCoreWorkerProcess.GetCoreWorker()
                         .ForceRestoreSpilledObjects(object_ids))

cdef void async_set_result(shared_ptr[CRayObject] obj,
                           CObjectID object_ref,
                           void *future) with gil:
    cdef:
        c_vector[shared_ptr[CRayObject]] objects_to_deserialize
    py_future = <object>(future)
    loop = py_future._loop

    # Object is retrieved from in memory store.
    # Here we go through the code path used to deserialize objects.
    objects_to_deserialize.push_back(obj)
    data_metadata_pairs = RayObjectsToDataMetadataPairs(
        objects_to_deserialize)
    ids_to_deserialize = [ObjectRef(object_ref.Binary())]
    result = ray.worker.global_worker.deserialize_objects(
        data_metadata_pairs, ids_to_deserialize)[0]

    def set_future():
        if isinstance(result, RayTaskError):
            ray.worker.last_task_error_raise_time = time.time()
            py_future.set_exception(result.as_instanceof_cause())
        else:
            py_future.set_result(result)
        cpython.Py_DECREF(py_future)

    loop.call_soon_threadsafe(set_future)<|MERGE_RESOLUTION|>--- conflicted
+++ resolved
@@ -1049,13 +1049,9 @@
                      c_bool is_asyncio,
                      PlacementGroupID placement_group_id,
                      int64_t placement_group_bundle_index,
-<<<<<<< HEAD
+                     c_bool placement_group_capture_child_tasks,
                      c_string extension_data,
                      override_worker_env
-=======
-                     c_bool placement_group_capture_child_tasks,
-                     c_string extension_data
->>>>>>> 87221994
                      ):
         cdef:
             CRayFunction ray_function
@@ -1086,11 +1082,8 @@
                         c_pair[CPlacementGroupID, int64_t](
                             c_placement_group_id,
                             placement_group_bundle_index),
-<<<<<<< HEAD
+                        placement_group_capture_child_tasks,
                         c_override_worker_env),
-=======
-                        placement_group_capture_child_tasks),
->>>>>>> 87221994
                     extension_data,
                     &c_actor_id))
 
