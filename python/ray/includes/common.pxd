from libcpp cimport bool as c_bool
from libcpp.memory cimport shared_ptr, unique_ptr
from libcpp.string cimport string as c_string

from libc.stdint cimport uint8_t, int32_t, uint64_t, int64_t
from libcpp.unordered_map cimport unordered_map
from libcpp.vector cimport vector as c_vector
from libcpp.pair cimport pair as c_pair

from ray.includes.unique_ids cimport (
    CActorID,
    CJobID,
    CWorkerID,
    CObjectID,
    CTaskID,
    CPlacementGroupID,
)
from ray.includes.function_descriptor cimport (
    CFunctionDescriptor,
)


cdef extern from * namespace "polyfill":
    """
    namespace polyfill {

    template <typename T>
    inline typename std::remove_reference<T>::type&& move(T& t) {
        return std::move(t);
    }

    template <typename T>
    inline typename std::remove_reference<T>::type&& move(T&& t) {
        return std::move(t);
    }

    }  // namespace polyfill
    """
    cdef T move[T](T)


cdef extern from "ray/common/status.h" namespace "ray" nogil:
    cdef cppclass StatusCode:
        pass

    cdef cppclass CRayStatus "ray::Status":
        RayStatus()
        RayStatus(StatusCode code, const c_string &msg)
        RayStatus(const CRayStatus &s)

        @staticmethod
        CRayStatus OK()

        @staticmethod
        CRayStatus OutOfMemory(const c_string &msg)

        @staticmethod
        CRayStatus KeyError(const c_string &msg)

        @staticmethod
        CRayStatus Invalid(const c_string &msg)

        @staticmethod
        CRayStatus IOError(const c_string &msg)

        @staticmethod
        CRayStatus TypeError(const c_string &msg)

        @staticmethod
        CRayStatus UnknownError(const c_string &msg)

        @staticmethod
        CRayStatus NotImplemented(const c_string &msg)

        @staticmethod
        CRayStatus ObjectStoreFull(const c_string &msg)

        @staticmethod
        CRayStatus RedisError(const c_string &msg)

        @staticmethod
        CRayStatus TimedOut(const c_string &msg)

        @staticmethod
        CRayStatus Interrupted(const c_string &msg)

        @staticmethod
        CRayStatus IntentionalSystemExit()

        @staticmethod
        CRayStatus UnexpectedSystemExit()

        @staticmethod
        CRayStatus NotFound()

        c_bool ok()
        c_bool IsOutOfMemory()
        c_bool IsKeyError()
        c_bool IsInvalid()
        c_bool IsIOError()
        c_bool IsTypeError()
        c_bool IsUnknownError()
        c_bool IsNotImplemented()
        c_bool IsObjectStoreFull()
        c_bool IsRedisError()
        c_bool IsTimedOut()
        c_bool IsInterrupted()
        c_bool IsSystemExit()
        c_bool IsNotFound()

        c_string ToString()
        c_string CodeAsString()
        StatusCode code()
        c_string message()

    # We can later add more of the common status factory methods as needed
    cdef CRayStatus RayStatus_OK "Status::OK"()
    cdef CRayStatus RayStatus_Invalid "Status::Invalid"()
    cdef CRayStatus RayStatus_NotImplemented "Status::NotImplemented"()


cdef extern from "ray/common/status.h" namespace "ray::StatusCode" nogil:
    cdef StatusCode StatusCode_OK "OK"
    cdef StatusCode StatusCode_OutOfMemory "OutOfMemory"
    cdef StatusCode StatusCode_KeyError "KeyError"
    cdef StatusCode StatusCode_TypeError "TypeError"
    cdef StatusCode StatusCode_Invalid "Invalid"
    cdef StatusCode StatusCode_IOError "IOError"
    cdef StatusCode StatusCode_UnknownError "UnknownError"
    cdef StatusCode StatusCode_NotImplemented "NotImplemented"
    cdef StatusCode StatusCode_RedisError "RedisError"


cdef extern from "ray/common/id.h" namespace "ray" nogil:
    const CTaskID GenerateTaskId(const CJobID &job_id,
                                 const CTaskID &parent_task_id,
                                 int parent_task_counter)


cdef extern from "src/ray/protobuf/common.pb.h" nogil:
    cdef cppclass CLanguage "Language":
        pass
    cdef cppclass CWorkerType "ray::WorkerType":
        pass
    cdef cppclass CTaskType "ray::TaskType":
        pass
    cdef cppclass CPlacementStrategy "ray::PlacementStrategy":
        pass
    cdef cppclass CAddress "ray::rpc::Address":
        CAddress()
        const c_string &SerializeAsString()
        void ParseFromString(const c_string &serialized)


# This is a workaround for C++ enum class since Cython has no corresponding
# representation.
cdef extern from "src/ray/protobuf/common.pb.h" nogil:
    cdef CLanguage LANGUAGE_PYTHON "Language::PYTHON"
    cdef CLanguage LANGUAGE_CPP "Language::CPP"
    cdef CLanguage LANGUAGE_JAVA "Language::JAVA"

cdef extern from "src/ray/protobuf/common.pb.h" nogil:
    cdef CWorkerType WORKER_TYPE_WORKER "ray::WorkerType::WORKER"
    cdef CWorkerType WORKER_TYPE_DRIVER "ray::WorkerType::DRIVER"
    cdef CWorkerType WORKER_TYPE_IO_WORKER "ray::WorkerType::IO_WORKER"

cdef extern from "src/ray/protobuf/common.pb.h" nogil:
    cdef CTaskType TASK_TYPE_NORMAL_TASK "ray::TaskType::NORMAL_TASK"
    cdef CTaskType TASK_TYPE_ACTOR_CREATION_TASK "ray::TaskType::ACTOR_CREATION_TASK"  # noqa: E501
    cdef CTaskType TASK_TYPE_ACTOR_TASK "ray::TaskType::ACTOR_TASK"

cdef extern from "src/ray/protobuf/common.pb.h" nogil:
    cdef CPlacementStrategy PLACEMENT_STRATEGY_PACK \
        "ray::PlacementStrategy::PACK"
    cdef CPlacementStrategy PLACEMENT_STRATEGY_SPREAD \
        "ray::PlacementStrategy::SPREAD"
    cdef CPlacementStrategy PLACEMENT_STRATEGY_STRICT_PACK \
        "ray::PlacementStrategy::STRICT_PACK"
    cdef CPlacementStrategy PLACEMENT_STRATEGY_STRICT_SPREAD \
        "ray::PlacementStrategy::STRICT_SPREAD"

cdef extern from "ray/common/task/scheduling_resources.h" nogil:
    cdef cppclass ResourceSet "ray::ResourceSet":
        ResourceSet()
        ResourceSet(const unordered_map[c_string, double] &resource_map)
        ResourceSet(const c_vector[c_string] &resource_labels,
                    const c_vector[double] resource_capacity)
        c_bool operator==(const ResourceSet &rhs) const
        c_bool IsEqual(const ResourceSet &other) const
        c_bool IsSubset(const ResourceSet &other) const
        c_bool IsSuperset(const ResourceSet &other) const
        c_bool AddOrUpdateResource(const c_string &resource_name,
                                   double capacity)
        c_bool RemoveResource(const c_string &resource_name)
        void AddResources(const ResourceSet &other)
        c_bool SubtractResourcesStrict(const ResourceSet &other)
        c_bool GetResource(const c_string &resource_name, double *value) const
        double GetNumCpus() const
        c_bool IsEmpty() const
        const unordered_map[c_string, double] &GetResourceMap() const
        const c_string ToString() const

cdef extern from "ray/common/buffer.h" namespace "ray" nogil:
    cdef cppclass CBuffer "ray::Buffer":
        uint8_t *Data() const
        size_t Size() const

    cdef cppclass LocalMemoryBuffer(CBuffer):
        LocalMemoryBuffer(uint8_t *data, size_t size, c_bool copy_data)
        LocalMemoryBuffer(size_t size)

cdef extern from "ray/common/ray_object.h" nogil:
    cdef cppclass CRayObject "ray::RayObject":
        CRayObject(const shared_ptr[CBuffer] &data,
                   const shared_ptr[CBuffer] &metadata,
                   const c_vector[CObjectID] &nested_ids)
        c_bool HasData() const
        c_bool HasMetadata() const
        const size_t DataSize() const
        const shared_ptr[CBuffer] &GetData()
        const shared_ptr[CBuffer] &GetMetadata() const
        c_bool IsInPlasmaError() const

cdef extern from "ray/core_worker/common.h" nogil:
    cdef cppclass CRayFunction "ray::RayFunction":
        CRayFunction()
        CRayFunction(CLanguage language,
                     const CFunctionDescriptor &function_descriptor)
        CLanguage GetLanguage()
        const CFunctionDescriptor GetFunctionDescriptor()

    cdef cppclass CTaskArg "ray::TaskArg":
        pass

    cdef cppclass CTaskArgByReference "ray::TaskArgByReference":
        CTaskArgByReference(const CObjectID &object_id,
                            const CAddress &owner_address)

    cdef cppclass CTaskArgByValue "ray::TaskArgByValue":
        CTaskArgByValue(const shared_ptr[CRayObject] &data)

    cdef cppclass CTaskOptions "ray::TaskOptions":
        CTaskOptions()
        CTaskOptions(c_string name, int num_returns,
                     unordered_map[c_string, double] &resources)

    cdef cppclass CActorCreationOptions "ray::ActorCreationOptions":
        CActorCreationOptions()
        CActorCreationOptions(
            int64_t max_restarts,
            int64_t max_task_retries,
            int32_t max_concurrency,
            const unordered_map[c_string, double] &resources,
            const unordered_map[c_string, double] &placement_resources,
            const c_vector[c_string] &dynamic_worker_options,
            c_bool is_detached, c_string &name, c_bool is_asyncio,
            c_pair[CPlacementGroupID, int64_t] placement_options,
<<<<<<< HEAD
            const unordered_map[c_string, c_string] & override_worker_env)
=======
            c_bool placement_group_capture_child_tasks)
>>>>>>> 87221994

    cdef cppclass CPlacementGroupCreationOptions \
            "ray::PlacementGroupCreationOptions":
        CPlacementGroupCreationOptions()
        CPlacementGroupCreationOptions(
            const c_string &name,
            CPlacementStrategy strategy,
            const c_vector[unordered_map[c_string, double]] &bundles
        )

cdef extern from "ray/gcs/gcs_client.h" nogil:
    cdef cppclass CGcsClientOptions "ray::gcs::GcsClientOptions":
        CGcsClientOptions(const c_string &ip, int port,
                          const c_string &password,
                          c_bool is_test_client)<|MERGE_RESOLUTION|>--- conflicted
+++ resolved
@@ -255,11 +255,8 @@
             const c_vector[c_string] &dynamic_worker_options,
             c_bool is_detached, c_string &name, c_bool is_asyncio,
             c_pair[CPlacementGroupID, int64_t] placement_options,
-<<<<<<< HEAD
+            c_bool placement_group_capture_child_tasks,
             const unordered_map[c_string, c_string] & override_worker_env)
-=======
-            c_bool placement_group_capture_child_tasks)
->>>>>>> 87221994
 
     cdef cppclass CPlacementGroupCreationOptions \
             "ray::PlacementGroupCreationOptions":
